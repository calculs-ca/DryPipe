import glob
import logging
import os
import pathlib
import subprocess

TASK_ACTIONS = {

    "restart": ["failed", "timed-out", "completed"],
    "pause": [],
    "kill": []
}

PIPELINE_ACTIONS = {
    "kill-all-and-pause": [],
    "pause-all": [],
    "reset-all": []
}


ALL_TASK_ACTIONS = [a for a, l in TASK_ACTIONS.items()]


logger = logging.getLogger(__name__)

class TaskAction:

    @staticmethod
    def fetch_all_actions(pipeline_instance_dir):
        for action_file in glob.glob(os.path.join(pipeline_instance_dir, ".drypipe", "*", "action.*")):
            yield TaskAction.load_from_file(action_file)

    @staticmethod
    def load_from_task_control_dir(d):

        action_files = list(glob.glob(os.path.join(d, "action.*")))
        c = len(action_files)

        if c > 1:
            raise Exception(f"{c} action files found in {d}")
        elif c == 0:
            return None

        return TaskAction.load_from_file(action_files[0])

    @staticmethod
    def load_from_file(action_file):

        action, action_name = os.path.basename(action_file).split(".")

        if action_name.startswith("restart"):
            step = 0
            if "-" in action_name:
                action_name, step = action_name.split("-")

            return TaskAction(action_name, action_file, int(step))

        return TaskAction(action_name, action_file)

    @staticmethod
    def load_from_task_state(task_state):
        return TaskAction.load_from_task_control_dir(task_state.control_dir())

    @staticmethod
    def submit(pipeline_instance_dir, task_key, action_name, step=None):

        TaskAction.validate_action_name(action_name)

        pipeline_work_dir = os.path.join(pipeline_instance_dir, ".drypipe")

        control_dir = os.path.join(pipeline_work_dir, task_key)

        existing_action = TaskAction.load_from_task_control_dir(control_dir)

        if existing_action is not None:
            raise Exception(
                f"can't submit action to {control_dir}, action '{existing_action.action_name}' already exists."
            )

        if action_name == "restart":
            if step is not None:
                action_name = f"{action_name}-{step}"

        p = os.path.join(control_dir, f"action.{action_name}")

        pathlib.Path(p).touch(exist_ok=False)

        pathlib.Path(os.path.join(pipeline_work_dir, "sync")).touch(exist_ok=True)

    @staticmethod
    def validate_action_name(action_name):
        if action_name not in ALL_TASK_ACTIONS:
            raise Exception(f"invalid action_name: {action_name}")

    def __init__(self, action_name, file, step=None):

        TaskAction.validate_action_name(action_name)

        self.action_name = action_name
        self.file = file
        task_control_dir = os.path.dirname(file)
        self.task_key = os.path.basename(task_control_dir)
        self.step = step
        self.pipeline_instance_dir = os.path.dirname(os.path.dirname(task_control_dir))

    def delete(self):
        os.remove(self.file)

    def is_restart(self):
        return self.action_name == "restart"

    def is_pause(self):
        return self.action_name == "pause"

    def is_kill(self):
        return self.action_name == "kill"

    def is_deactivated(self):
        return self.is_pause()

    def unpause(self):
        self.delete()

<<<<<<< HEAD
    def do_it(self, task, task_state):
=======
    def do_it(self, pipeline, executer_getter):
>>>>>>> f962fb7e

        if self.action_name == "pause":
            return

<<<<<<< HEAD
        executor = task.executer
=======
        task = pipeline.tasks[self.task_key]
        task_state = task.get_state()
        executor = executer_getter.get_executer(task.task_conf)
>>>>>>> f962fb7e

        if self.is_restart():
            self._do_restart(task, task_state, executor)
        elif self.is_kill():
            self._do_kill(task, task_state, executor)

        self.delete()

    def _do_pause(self):
        pathlib.Path(os.path.join(
            os.path.dirname(self.file),
            "action.pause"
        )).touch()

    def _do_restart(self, task, task_state, executor):

        if task_state.is_failed() or task_state.is_completed() or \
                task_state.is_timed_out() or task_state.is_completed_unsigned() or task_state.is_killed():

            if task.is_remote():
                logger.info("will clear state of remote task %s", task.key)
                executor.clear_remote_task_state(task)


            logger.info("will requeue task %s", task.key)
            task_state.transition_to_queued(increment_retry=False, step=self.step, force=True)
            task.reset_logs()
        else:
            raise Exception(f"restart not yet implemented for tasks in state {task_state.state_name}")

    def _do_kill(self, task, task_state, executor):

        if task_state.is_failed() or task_state.is_completed() or \
                task_state.is_timed_out() or task_state.is_completed_unsigned():
            return

        if task.is_remote():
            if executor.slurm is not None:
                executor.kill_slurm_task(task)
                executor.clear_remote_task_state(task)
                task_state.transition_to_killed()
            else:
                task.log_control_error(
                    f"Warning: remote killing of non slurm tasks not yet implemented, use scancel or kill -9")
        else:

            from dry_pipe.internals import Local
            from dry_pipe.internals import Slurm

            if isinstance(executor, Local):
                executor.kill_task(task.key)
                task_state.transition_to_killed()
            elif isinstance(executor, Slurm):

                slurm_job_id_file = os.path.join(
                    task_state.v_abs_control_dir(),
                    "slurm_job_id"
                )

                if os.path.exists(slurm_job_id_file):
                    with open(slurm_job_id_file) as f:
                        slurm_job_id = f.read().strip()

                        call_scancel(slurm_job_id)
                else:
                    task.log_control_error(
                        f"Warning: can't find slurm job_id, file {slurm_job_id_file} missing.")

        self._do_pause()


def call_scancel(job_id):

    with subprocess.Popen(
        ["scancel", job_id],
        stdout=subprocess.PIPE,
        stderr=subprocess.PIPE,
        text=True
    ) as p:
        p.wait()

        if p.returncode != 0:
            raise Exception(f"scancel call failed, return code: {p.returncode}\n{p.stderr}")<|MERGE_RESOLUTION|>--- conflicted
+++ resolved
@@ -121,22 +121,14 @@
     def unpause(self):
         self.delete()
 
-<<<<<<< HEAD
-    def do_it(self, task, task_state):
-=======
     def do_it(self, pipeline, executer_getter):
->>>>>>> f962fb7e
 
         if self.action_name == "pause":
             return
 
-<<<<<<< HEAD
-        executor = task.executer
-=======
         task = pipeline.tasks[self.task_key]
         task_state = task.get_state()
         executor = executer_getter.get_executer(task.task_conf)
->>>>>>> f962fb7e
 
         if self.is_restart():
             self._do_restart(task, task_state, executor)
