import glob
import logging
import os
import socket
import time
from datetime import datetime
from threading import Thread

import psutil

<<<<<<< HEAD
from dry_pipe import Local, Task
=======
>>>>>>> f962fb7e
from dry_pipe.actions import TaskAction
from dry_pipe.task_state import TaskState, NON_TERMINAL_STATES
from dry_pipe.utils import send_email_error_report_if_configured

module_logger = logging.getLogger(__name__)

class DaemonThreadHelper:

    MAX_DEAMON_FAILS_BEFORE_SHUTDOWN = 10

    SLEEP_SECONDS_AFTER_DAEMON_FAIL = 5

    def __init__(self, logger, min_sleep, max_sleep, pipelines, never_sleep=False):

        logger.debug("daemon thread %s about to start janitoring", logger.name)
        self.max_sleep = max_sleep
        self.min_sleep = min_sleep
        self.never_sleep = never_sleep
        self.fail_count = 0
        self.loop_counter = 0
        self.round_counter = 0

        self.sleep_time = min_sleep
        self.has_worked_in_round = False
        self.pipelines = pipelines
        self.logger = logger
        self.ssh_executer_per_remote_site_key = {}
        self.last_exception_at = None

    def iterate_on_pipelines(self):

        self.logger.debug("will iterate on pipelines")

        c = 0
        try:
            for p in self.pipelines:
                c += 1
                yield p
        finally:
            self.logger.debug("worked on %s pipelines", c)

    def begin_round(self):
        self.has_worked_in_round = False
        self.round_counter += 1

    # For throttling
    def should_work_now(self, must_work_every_n):
        res = self.round_counter % must_work_every_n == 0
        return res

    def register_work(self):
        self.has_worked_in_round = True

    def end_round(self, skip_sleep=False):

        if not self.has_worked_in_round:
            self.loop_counter += 1
            self.logger.debug("no work in this round")

        if self.has_worked_in_round:
            self.sleep_time = self.min_sleep
        elif self.sleep_time < self.max_sleep:
            self.sleep_time += 1

        if not self.never_sleep:
            if not skip_sleep:
                time.sleep(self.sleep_time)

    def handle_exception_in_daemon_loop(self, exception):

        self.fail_count += 1

        self.logger.error(f"daemon failure ({self.fail_count})")

        if self.last_exception_at is not None:
            seconds_since_last_exception = (datetime.now() - self.last_exception_at).total_seconds()
            hour_in_seconds = 60*60
            if seconds_since_last_exception > hour_in_seconds:
                self.logger.info(f"last daemon exceeds 1 hour, will reset fail_count")
                self.fail_count = 1

        if self.fail_count >= DaemonThreadHelper.MAX_DEAMON_FAILS_BEFORE_SHUTDOWN:

            self.logger.critical(f"daemon failed {self.fail_count} 10x in last hour, will exit.")

            daemon_name = self.logger.name

            send_email_error_report_if_configured(f"drypipe daemon {daemon_name} has crashed", exception=exception)

            os._exit(0)

        self._reset_ssh_connections_if_applies(exception)

        self.last_exception_at = datetime.now()
        time.sleep(DaemonThreadHelper.SLEEP_SECONDS_AFTER_DAEMON_FAIL)

    def _reset_ssh_connections_if_applies(self, ex):

        from paramiko.buffered_pipe import PipeTimeout
        from dry_pipe.ssh_executer import SftpFileNotFoundError
        if isinstance(ex, PipeTimeout) or isinstance(ex, socket.timeout) or isinstance(ex, SftpFileNotFoundError):
            self.logger.info(f"will reset ssh connections")
            try:
                for ssh_executer in self.ssh_executer_per_remote_site_key.values():
                    ssh_executer.close()
            except:
                pass

            self.ssh_executer_per_remote_site_key = {}

    def get_executer(self, task_conf):

        if not task_conf.is_remote():
            return task_conf.create_executer()

        ssh_executer = self.ssh_executer_per_remote_site_key.get(task_conf.remote_site_key)

        if ssh_executer is None:
            ssh_executer = task_conf.create_executer()
            self.ssh_executer_per_remote_site_key[task_conf.remote_site_key] = ssh_executer
            ssh_executer.connect()

        return ssh_executer




def janitor_sub_logger(sub_logger):
    return logging.getLogger(f"{__name__}.{sub_logger}")


class Janitor:

    def __init__(
        self, pipeline=None, pipeline_instance=None, min_sleep=0, max_sleep=5, pipeline_instances_dir=None
    ):

        if pipeline_instance is not None and pipeline is not None:
            raise Exception(f"can't supply both pipeline and pipeline_instance")

        if pipeline_instances_dir is None:
            if pipeline_instance is None:
                raise Exception(f"pipeline_instance can't be None if pipeline_instances_dir is not supplied")
            self.pipelines = [pipeline_instance]
        else:
            if pipeline is None:
                raise Exception(f"pipeline can't be None if pipeline_instances_dir is supplied")
            self.pipelines = pipeline.pipeline_instance_iterator_for_dir(pipeline_instances_dir)

        self.min_sleep = min_sleep
        self.max_sleep = max_sleep
        self._shutdown = False

    def is_shutdown(self):
        return self._shutdown

    def iterate_main_work(self, do_upload_and_download=False, sync_mode=False, fail_silently=False, stay_alive_when_no_more_work=False):

        daemon_thread_helper = DaemonThreadHelper(
            janitor_sub_logger("main_d"), self.min_sleep, self.max_sleep, self.pipelines, sync_mode
        )
        strike = 0

        while True:

            daemon_thread_helper.begin_round()

            try:

                no_more_work = False

                active_pipelines = 0

                for pipeline in daemon_thread_helper.iterate_on_pipelines():

                    active_pipelines += 1

                    pipeline.init_work_dir()

<<<<<<< HEAD
                    work_done, no_more_work = _janitor_ng(
                        pipeline,
                        wait_for_completion=sync_mode,
                        logger=daemon_thread_helper.logger,
=======
                    work_done, no_more_work = _janitor(
                        daemon_thread_helper,
                        pipeline, wait_for_completion=sync_mode, logger=daemon_thread_helper.logger,
>>>>>>> f962fb7e
                        fail_silently=fail_silently
                    )

                    if do_upload_and_download:
                        _upload_janitor(daemon_thread_helper, pipeline, daemon_thread_helper.logger)
                        _download_janitor(daemon_thread_helper, pipeline)

                    yield True

                    if work_done > 0:
                        daemon_thread_helper.register_work()
                    else:

                        if no_more_work and not stay_alive_when_no_more_work:
                            daemon_thread_helper.logger.info("no more work")
                            yield False
                        else:
                            strike = 0

                if no_more_work:
                    strike += 1

                if strike >= 4 and sync_mode:
                    if not stay_alive_when_no_more_work:
                        yield False

                daemon_thread_helper.end_round()

                if active_pipelines == 0 and sync_mode:
                    if not stay_alive_when_no_more_work:
                        yield False

#                if active_pipelines == 1 and no_more_work:
#                    break

            except Exception as ex:
                daemon_thread_helper.logger.exception(ex)
                if sync_mode:
                    raise ex
                daemon_thread_helper.handle_exception_in_daemon_loop(ex)

    def start(self, stay_alive_when_no_more_work=False):

        def work():
            work_iterator = self.iterate_main_work(
                do_upload_and_download=False,
                sync_mode=False,
                stay_alive_when_no_more_work=stay_alive_when_no_more_work
            )

            has_work = next(work_iterator)
            while has_work:
                has_work = next(work_iterator)

        tread = Thread(target=work)
        tread.start()
        return tread

    def start_remote_janitors(self):

        def upload_j():

            daemon_thread_helper = DaemonThreadHelper(
                janitor_sub_logger("upload_d"), self.min_sleep, self.max_sleep, self.pipelines
            )

            while not self.is_shutdown():

                daemon_thread_helper.begin_round()

                try:

                    for pipeline in daemon_thread_helper.iterate_on_pipelines():

                        if _upload_janitor(pipeline, daemon_thread_helper.logger) > 0:
                            daemon_thread_helper.register_work()

                    daemon_thread_helper.end_round()

                except Exception as ex:
                    daemon_thread_helper.handle_exception_in_daemon_loop(ex)

        def download_j():

            download_j_logger = janitor_sub_logger("download_d")

            daemon_thread_helper = DaemonThreadHelper(
                download_j_logger, self.min_sleep, self.max_sleep, self.pipelines
            )

            while not self.is_shutdown():

                daemon_thread_helper.begin_round()

                try:

                    for pipeline in daemon_thread_helper.iterate_on_pipelines():

                        download_j_logger.debug("will check remote tasks of %s", pipeline.instance_dir_base_name())

                        has_worked = _download_janitor(daemon_thread_helper, pipeline, download_j_logger) > 0

                        if has_worked:
                            daemon_thread_helper.register_work()

                    daemon_thread_helper.end_round()

                except Exception as ex:
                    daemon_thread_helper.handle_exception_in_daemon_loop(ex)

        # setup stalled transfer for restart
        for p in self.pipelines:
            TaskState.reset_stalled_transfers(p)

        utread = Thread(target=upload_j)
        dtread = Thread(target=download_j)
        utread.start()
        dtread.start()

        return dtread, utread

    def do_shutdown(self):
        self._shutdown = True


<<<<<<< HEAD
def _janitor_ng(pipeline_instance, wait_for_completion=False, fail_silently=False, logger=None):

    pipeline_instance.regen_tasks_if_stale()

    work_done = 0

    for task in pipeline_instance.tasks:

        task_state = task.get_state()

        if task_state is None:
            work_done += 1
            task.create_state_file_and_control_dir()
            task.prepare()
            # assert task.get_state().is_waiting_for_deps()

    for task_state in TaskState.fetch_all(pipeline_instance.pipeline_instance_dir):

        task = Task.load_from_task_state(task_state)
        action = task_state.action_if_exists()

        if action is not None:
            work_done += 1
            action.do_it(task, task_state)

        if task_state.is_completed() or task_state.is_failed():
            continue
        elif task_state.is_completed_unsigned():
            work_done += 1
            task_state.transition_to_completed(Task.load_from_task_state(task_state))
        else:

            if task_state.is_waiting_for_deps():
                if task_state.is_all_deps_ready():
                    work_done += 1
                    task_state.transition_to_prepared(None)
                    task_state = task.get_state()
                    if task.is_remote():
                        work_done += 1
                        task_state.transition_to_queued_remote_upload()
                    else:
                        work_done += 1
                        task_state.transition_to_queued()
            elif task_state.is_queued():
                work_done += 1
                task_state.transition_to_launched(task, wait_for_completion, fail_silently=fail_silently)

    return work_done, work_done == 0


def _janitor(pipeline_instance, wait_for_completion=False, fail_silently=False, logger=None):
=======
def _janitor(daemon_thread_helper, pipeline_instance, wait_for_completion=False, fail_silently=False, logger=None):
>>>>>>> f962fb7e

    if logger is None:
        logger = module_logger

    logger.debug("launching janitor on %s", pipeline_instance.pipeline_instance_dir)

    pipeline_instance.regen_tasks_if_stale()

    for task_conf in pipeline_instance.remote_sites_task_confs():
        remote_executor = daemon_thread_helper.get_executer(task_conf)
        remote_executor.upload_overrides(pipeline_instance, task_conf)

    work_done = 0
    tasks_total = 0
    tasks_completed = 0
    tasks_in_non_terminal_states = 0

    for task in pipeline_instance.tasks:

        tasks_total += 1

        task_state = task.get_state()

        if task_state is None:
            logger.debug("will create state file for %s", task)
            task.create_state_file_and_control_dir()
            work_done += 1
        else:

            if task_state.state_name in NON_TERMINAL_STATES:
                tasks_in_non_terminal_states += 1

            if task_state.is_waiting_for_deps():

                if not task.has_unsatisfied_deps():
                    if task_state.is_prepared():
                        continue
                    else:
                        task_state.transition_to_prepared(task)
                        tasks_in_non_terminal_states += 1
                        work_done += 1

            elif task_state.is_completed():
                if task_state.action_if_exists() is None:
                    tasks_completed += 1

    actions_performed = 0
    for task_action in TaskAction.fetch_all_actions(pipeline_instance.pipeline_instance_dir):
        actions_performed += 1
        task_action.do_it(pipeline_instance, daemon_thread_helper)

    if tasks_total == tasks_completed:
        pipeline_state = pipeline_instance.get_state()
        if not pipeline_state.is_completed():
            pipeline_state.transition_to_completed()

    if tasks_total == tasks_completed or tasks_in_non_terminal_states == 0:
        if actions_performed == 0:
            return work_done, True

    for task_state in TaskState.prepared_task_states(pipeline_instance):
        logger.debug("will queue %s", task_state.control_dir())
        task_state.transition_to_queued()
        work_done += 1

    currently_running = TaskState.count_running_local(pipeline_instance)
    cpu_count = len(psutil.Process().cpu_affinity())

    launched_count = 0
    throttled_count = 0
    queued_count = 0

    for task_state in TaskState.queued_task_states(pipeline_instance):

        queued_count += 1

        task = pipeline_instance.tasks[task_state.task_key]

        if task.task_conf.is_process():
            if currently_running >= cpu_count:
                logger.info(
                    "exceeded cpu load %s tasks running, will resume launching when below threshold", currently_running
                )
                throttled_count += 1
                continue

            currently_running += 1

        logger.debug("will launch %s", task_state.control_dir())
        executer = daemon_thread_helper.get_executer(task.task_conf)
        task_state.transition_to_launched(executer, task, wait_for_completion, fail_silently=fail_silently)
        launched_count += 1
        work_done += 1

    module_logger.debug(
        "completed launch round (queued_count, throttled_count, launched_count): (%s %s %s), ",
        queued_count, throttled_count, launched_count
    )

    for task_state in TaskState.completed_unsigned_task_states(pipeline_instance):

        task = pipeline_instance.tasks[task_state.task_key]

        logger.debug("will transition %s to complete", task_state.control_dir())
        task_state.transition_to_completed(task)

    return work_done, False


def _upload_janitor(daemon_thread_helper, pipeline, logger):

    work_done = 0

    for task_state in TaskState.queued_for_upload_task_states(pipeline):
        task_state = task_state.transition_to_upload_started()
        task = pipeline.tasks[task_state.task_key]
<<<<<<< HEAD
        task.executer.upload_task_inputs(task_state)
=======
        executer = daemon_thread_helper.get_executer(task.task_conf)
        executer.upload_task_inputs(task_state, task)
>>>>>>> f962fb7e
        task_state = task_state.transition_to_upload_completed()
        task_state.transition_to_queued()

        work_done += 1

    return work_done


def _download_janitor(daemon_thread_helper, pipeline, download_j_logger=None):

    if download_j_logger is None:
        download_j_logger = logging.getLogger()

    work_done = 0

    for task_conf in pipeline.remote_sites_task_confs():
        remote_executor = daemon_thread_helper.get_executer(task_conf)
        download_j_logger.debug("handle remote exec %s ", remote_executor)

        running_task_count = 0

        for task_state in remote_executor.fetch_remote_task_states(pipeline):

            running_task_count += 1

            if task_state.is_completed_unsigned():
                task_state.transition_to_queued_remote_download(pipeline.pipeline_instance_dir, task_state.task_key)
                remote_executor.delete_remote_state_file(task_state.abs_file_name())
            else:
                task_state.assign_remote_state_to_local_state_file(pipeline.pipeline_instance_dir, task_state)

            work_done += 1

        if running_task_count > 0:
            remote_executor.fetch_new_log_lines(pipeline.pipeline_instance_dir)

    for task_state in TaskState.queued_for_dowload_task_states(pipeline):
        task_state = task_state.transition_to_download_started()
        task = pipeline.tasks[task_state.task_key]
        remote_executor = daemon_thread_helper.get_executer(task.task_conf)
        remote_executor.download_task_results(task_state)
        task_state = task_state.transition_to_download_completed()
        task_state.transition_to_completed(task)
        work_done += 1

    return work_done
<|MERGE_RESOLUTION|>--- conflicted
+++ resolved
@@ -8,10 +8,7 @@
 
 import psutil
 
-<<<<<<< HEAD
-from dry_pipe import Local, Task
-=======
->>>>>>> f962fb7e
+from dry_pipe import Task
 from dry_pipe.actions import TaskAction
 from dry_pipe.task_state import TaskState, NON_TERMINAL_STATES
 from dry_pipe.utils import send_email_error_report_if_configured
@@ -191,16 +188,10 @@
 
                     pipeline.init_work_dir()
 
-<<<<<<< HEAD
                     work_done, no_more_work = _janitor_ng(
                         pipeline,
                         wait_for_completion=sync_mode,
                         logger=daemon_thread_helper.logger,
-=======
-                    work_done, no_more_work = _janitor(
-                        daemon_thread_helper,
-                        pipeline, wait_for_completion=sync_mode, logger=daemon_thread_helper.logger,
->>>>>>> f962fb7e
                         fail_silently=fail_silently
                     )
 
@@ -326,7 +317,6 @@
         self._shutdown = True
 
 
-<<<<<<< HEAD
 def _janitor_ng(pipeline_instance, wait_for_completion=False, fail_silently=False, logger=None):
 
     pipeline_instance.regen_tasks_if_stale()
@@ -377,10 +367,7 @@
     return work_done, work_done == 0
 
 
-def _janitor(pipeline_instance, wait_for_completion=False, fail_silently=False, logger=None):
-=======
 def _janitor(daemon_thread_helper, pipeline_instance, wait_for_completion=False, fail_silently=False, logger=None):
->>>>>>> f962fb7e
 
     if logger is None:
         logger = module_logger
@@ -497,12 +484,8 @@
     for task_state in TaskState.queued_for_upload_task_states(pipeline):
         task_state = task_state.transition_to_upload_started()
         task = pipeline.tasks[task_state.task_key]
-<<<<<<< HEAD
-        task.executer.upload_task_inputs(task_state)
-=======
         executer = daemon_thread_helper.get_executer(task.task_conf)
         executer.upload_task_inputs(task_state, task)
->>>>>>> f962fb7e
         task_state = task_state.transition_to_upload_completed()
         task_state.transition_to_queued()
 
