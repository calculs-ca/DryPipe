import glob
import importlib
import inspect
import json
import pathlib
import re
import sys
import os
import traceback
from itertools import groupby

import click
<<<<<<< HEAD
from dry_pipe import DryPipe, Task
from dry_pipe.internals import env_from_sourcing
=======
from dry_pipe import DryPipe
from dry_pipe.internals import env_from_sourcing, PythonCall
>>>>>>> b4e7f9ee
from dry_pipe.janitors import Janitor
from dry_pipe.monitoring import fetch_task_groups_stats
from dry_pipe.pipeline import Pipeline, PipelineInstance
from dry_pipe.pipeline_state import PipelineState
from dry_pipe.task_state import NON_TERMINAL_STATES, TaskState, parse_in_out_meta


@click.group()
@click.option('-v', '--verbose')
@click.pass_context
def cli_group(ctx, verbose):
    ctx.ensure_object(dict)
    ctx.obj['verbose'] = verbose
    ctx.obj["ctx"] = ctx


def _bad_entrypoint(ctx):

    if "entrypoint" in ctx.obj and ctx.obj["entrypoint"] == "run_task":
        click.echo("Can't launch a pipeline with cli.run_task(), use cli.run(pipeline=<your pipeline>)", err=True)
        return True

    return False

@click.command()
@click.pass_context
@click.option('--instance-dir', type=click.Path(), default=None)
def clean(ctx, instance_dir):
    if _bad_entrypoint(ctx):
        return
    pipeline_func = ctx.obj["pipeline_func"]
    pipeline = _pipeline_from_pipeline_func(pipeline_func, instance_dir)
    # TODO: prompt
    pipeline.clean()


def _pipeline_from_pipeline_func(pipeline_func, instance_dir):

    pipeline_func_sig = inspect.signature(pipeline_func)

    nargs = len(pipeline_func_sig.parameters)

    if nargs == 0:

        if instance_dir is not None:
            raise Exception(f"when specifying instance_dir, task generator must take a dry_pipe.DryPipe.dsl() argument")

        return DryPipe.create_pipeline(pipeline_func)
    elif nargs == 1:
        #dsl = DryPipe.dsl_for(pipeline_func)
        pipeline_code_dir = DryPipe.pipeline_code_dir_for(pipeline_func)
        pipeline_instance_dir = pipeline_code_dir

        #if instance_dir is not None:
        #    dsl = dsl.with_defaults(pipeline_instance_dir=pipeline_code_dir)
        return DryPipe.create_pipeline(pipeline_func, pipeline_code_dir)
    else:
        m = inspect.getmodule(pipeline_func)
        raise Exception(f"function {pipeline_func.__name__} in {m.__file__} takes {nargs} arguments,\n"
                        f"it should take a instance created with dry_pipe.DryPipe.dsl()")


@click.command()
@click.pass_context
@click.option('--clean', is_flag=True)
@click.option('--instance-dir', type=click.Path(), default=None)
def prepare(ctx, clean, instance_dir):

    if _bad_entrypoint(ctx):
        return

    pipeline_func = ctx.obj["pipeline_func"]

    pipeline = _pipeline_from_pipeline_func(pipeline_func, instance_dir)

    if clean:
        pipeline.clean_all()

    pipeline.init_work_dir()

    pipeline.get_state().touch()

    tasks_total = 0
    work_done = 0
    tasks_in_non_terminal_states = 0
    tasks_completed = 0

    for task in pipeline.tasks:

        tasks_total += 1

        task_state = task.get_state()

        if task_state is None:
            task.create_state_file_and_control_dir()
            work_done += 1
            task_state = task.get_state()

        if task_state.state_name in NON_TERMINAL_STATES:
            tasks_in_non_terminal_states += 1

        if task_state.is_waiting_for_deps():

            if not task.has_unsatisfied_deps():
                if task_state.is_prepared():
                    continue
                else:
                    task_state.transition_to_prepared(task)
                    task_state = task.get_state()
                    task_state.transition_to_queued(task)
                    task.prepare()
                    tasks_in_non_terminal_states += 1
                    work_done += 1

        elif task_state.is_completed():
            if task_state.action_if_exists() is None:
                tasks_completed += 1

    if tasks_total == tasks_completed:
        pipeline_state = pipeline.get_state()
        if not pipeline_state.is_completed():
            pipeline_state.transition_to_completed()


def _pipeline_from_modul_func(instance_dir, module_func_pipeline, write_hint_file_if_not_exists=True):

    mod, func_name = module_func_pipeline.split(":")

    module = importlib.import_module(mod)

    func = getattr(module, func_name, None)

    if func is None:
        raise Exception(f"function {func_name} not found in module {mod}")

    pipeline = func()

    if not isinstance(pipeline, Pipeline):
        raise Exception(f"function {func_name} in {mod} should return a Pipeline, not {type(pipeline).__name__}")

    if write_hint_file_if_not_exists:
        PipelineInstance.write_hint_file_if_not_exists(instance_dir, module_func_pipeline)

    return pipeline


def _pipeline_instance_creater(instance_dir, pipeline_spec):

    if pipeline_spec is None:
        pipeline_spec = PipelineInstance.guess_pipeline_from_hints(instance_dir)

    pipeline = _pipeline_from_modul_func(instance_dir, pipeline_spec)

    return lambda: pipeline.create_pipeline_instance(instance_dir)


@click.command()
@click.option('-p', '--pipeline', help="a_module:a_func, a function that returns a pipeline.")
@click.option('--instance-dir', type=click.Path(), default=None)
def mon(pipeline, instance_dir):

    from dry_pipe.cli_screen import CliScreen

    if instance_dir is None:
        instance_dir = os.getcwd()

    if pipeline is None:
        pipeline = PipelineInstance.guess_pipeline_from_hints(instance_dir)
        if pipeline is None:
            click.echo("must specify pipeline, ex: -p <aModule>:<aPipelineFunction>")

    #pipeline_instance = _pipeline_instance_creater(instance_dir, pipeline)()

    screen_state = CliScreen(instance_dir, is_monitor_mode=True)

    err_msg = screen_state.start_and_wait()

    if err_msg is not None:
        click.echo(err_msg, err=True)


@click.command()
@click.option('-p', '--pipeline', help="a_module:a_func, a function that returns a pipeline.")
@click.option('--instance-dir', type=click.Path(), default=None)
@click.option('--web-mon', is_flag=True)
@click.option('--port', default=5000, help="port for --web-mon")
@click.option('--bind', default="0.0.0.0", help="bind address for --web-mon")
@click.option('--clean', is_flag=True)
@click.option('--single', type=click.STRING, default=None,
              help="launches a single task, specified by the task key, in foreground, ex.: launch --single=TASK_KEY")
@click.option('--restart-failed', is_flag=True)
@click.option('--reset-failed', is_flag=True)
@click.option('--no-confirm', is_flag=True)
def run(pipeline, instance_dir, web_mon, port, bind, clean, single, restart_failed, reset_failed, no_confirm):

    pipeline_mod_func = pipeline

    if instance_dir is None:
        instance_dir = os.getcwd()

    if PipelineState.from_pipeline_instance_dir(instance_dir, none_if_not_exists=True) is None:
        if not no_confirm:
            if not click.confirm(f"no pipeline instance exists in {instance_dir}, do you want to create one ?"):
                click.echo("no pipeline instance created, exiting.")
                return

    pipeline_instance = _pipeline_instance_creater(instance_dir, pipeline_mod_func)()

    if clean:
        pipeline_instance.clean()

    pipeline_instance.init_work_dir()

    if single is not None:
        launch_single(pipeline_instance, single)
        return

    pipeline_instance.regen_tasks_if_stale(force=True)

    for task in pipeline_instance.tasks:
        task_state = task.get_state()
        if task_state is not None:

            if task_state.is_failed() and not task.has_unsatisfied_deps():
                task.prepare()

                if restart_failed:
                    task.re_queue()

    janitor = Janitor(
        pipeline_instance=pipeline_instance,
        min_sleep=0,
        max_sleep=5
    )

    janitor.start(stay_alive_when_no_more_work=True)
    janitor.start_remote_janitors()

    if web_mon:
        from dry_pipe.websocket_server import WebsocketServer
        from dry_pipe.server import PipelineUIServer
        server = PipelineUIServer.init_single_pipeline_instance(pipeline_instance.get_state())
        server.start()

        WebsocketServer.start(bind, port)
        # Stopping threads break CTRL+C, let the threads die with the process exit
        #server.stop()
        #janitor.do_shutdown()
    else:
        from dry_pipe.cli_screen import CliScreen
        rich_screen = CliScreen(pipeline_instance.pipeline_instance_dir, is_monitor_mode=False)
        err_msg = rich_screen.start_and_wait()
        if err_msg is not None:
            click.echo(err_msg, err=True)

    os._exit(0)


def launch_single(pipeline, single):

    task = pipeline.tasks.get(single)

    if task is None:
        raise Exception(f"pipeline has no task with key '{single}'")

    task.re_queue()
    task.prepare()
    task_state = task.get_state()
    task_state.transition_to_launched(task.task_conf.create_executer(), task, wait_for_completion=True)
    task_state = task.get_state()
    task_state.transition_to_completed(task)

    print(f"Task {single} completed.")


@click.command()
@click.pass_context
@click.option('--instance-dir', type=click.Path(), default=None)
@click.option('--single', type=click.STRING, default=None,
              help="apply to single task, specified by the task key, in foreground, ex.: launch --single=TASK_KEY")
def requeue(ctx, single, instance_dir):

    if _bad_entrypoint(ctx):
        return

    pipeline_func = ctx.obj["pipeline_func"]

    pipeline = _pipeline_from_pipeline_func(pipeline_func, instance_dir)

    if single is None:
        raise Exception(f"unimplemented.")

    requeue_single(pipeline, single)


def requeue_single(pipeline, single):

    task = pipeline.tasks.get(single)

    if task is None:
        raise Exception(f"pipeline has no task with key '{single}'")

    task.re_queue()
    task.prepare()

    print(f"Task {single} requeued")


@click.command()
@click.pass_context
@click.option('-p', '--pipeline', help="a_module:a_func, a function that returns a pipeline.")
@click.option('--env', type=click.STRING, default=None)
@click.option('--instances-dir', type=click.STRING)
def watch(ctx, pipeline, env, instances_dir):

    if instances_dir is None:
        raise Exception(
            f"serve-multi requires mandatory option --instances-dir=<directory of pipeline instances>"
        )

    pipeline = _pipeline_from_modul_func(None, pipeline, write_hint_file_if_not_exists=False)

    if not os.path.exists(instances_dir):
        pathlib.Path(instances_dir).mkdir(parents=True)

    janitor = Janitor(pipeline, pipeline_instances_dir=instances_dir)

    thread = janitor.start(stay_alive_when_no_more_work=True)

    janitor.start_remote_janitors()

    thread.join()

    os._exit(0)


def _validate_task_generator_callable_with_single_dsl_arg_and_get_module_file(task_generator):

    a = inspect.signature(task_generator)

    f = os.path.dirname(os.path.abspath(inspect.getmodule(task_generator).__file__))

    if len(a.parameters) != 1:
        raise Exception(f"function given to cli.run() should take a singe DryPipe.dsl() as argument, and yield tasks" +
                        f" was given {len(a.parameters)} args")

    return f


@click.command()
@click.pass_context
@click.option('--instances-dir', type=click.STRING)
@click.option('--bind', default="0.0.0.0", help="bind address for --web-mon")
@click.option('--port', default=5000)
def serve_ui(ctx, instances_dir, bind, port):
    from dry_pipe.websocket_server import WebsocketServer

    if instances_dir is None:
        raise Exception(
            f"serve-multi requires mandatory option --instances-dir=<directory of pipeline instances>"
        )

    if not os.path.exists(instances_dir):
        pathlib.Path(instances_dir).mkdir(parents=True)

    WebsocketServer.start(bind, port, instances_dir)

    os._exit(0)


def _func_from_mod_func(mod_func):

    mod, func_name = mod_func.split(":")

    if not mod.startswith("."):
        module = importlib.import_module(mod)
    else:
        module = importlib.import_module(mod[1:])

    python_task = getattr(module, func_name, None)
    if python_task is None:
        raise Exception(f"function {func_name} not found in module {mod}")

    return python_task


@click.command()
@click.pass_context
@click.argument('test-case-mod-func', type=click.STRING)
def test(ctx, test_case_mod_func):

    idx = None

    if test_case_mod_func.count(":") == 1:
        mod, func_name = test_case_mod_func.split(":")
    elif test_case_mod_func.count(":") == 2:
        mod, func_name, idx = test_case_mod_func.split(":")
        idx = int(idx)
    else:
        raise Exception(
            f"expected an argument of the form <module>:<function_name>, or <module>:<function_name>:<number>"
        )

    module = importlib.import_module(mod)

    python_call = getattr(module, func_name, None)

    if python_call is None:
        raise Exception(f"function {func_name} not found in module {mod}")

    if not isinstance(python_call, PythonCall):
        raise Exception(f"function {func_name} should be decorated with @DryPipe.python_call(tests=[...])")

    if len(python_call.tests) == 0:
        click.echo(f"python_task {test_case_mod_func} has no tests")
        return

    def run_test(python_test_case):
        init_func = python_test_case.get("init_func")

        if init_func is not None:
            init_func()

        res = python_call.func(*python_test_case["args"], test=python_test_case)

        expects = python_test_case.get("expects")
        if expects is not None:
            if res != expects:
                raise Exception(f"expected {json.dumps(expects, indent=2)}\ngot:\n{json.dumps(res, indent=2)}")

    c = 0

    if idx is None:
        for python_test_case in python_call.tests:
            run_test(python_test_case)
            print(f"test passed: {mod}:{func_name}:{c}")
            c += 1
    else:
        run_test(python_call.tests[idx])
        print(f"test passed: {test_case_mod_func}")





@click.command()
@click.pass_context
def gen_input_var_exports(ctx):

    __pipeline_instance_dir = os.environ.get("__pipeline_instance_dir")

    if __pipeline_instance_dir is None:
        raise Exception("env variable __pipeline_instance_dir not set")

    #__task_key = os.environ.get("__task_key")

    #if __task_key is None:
    #    raise Exception("env variable __task_key not set")

    for producing_task_key, var_metas, file_metas in parse_in_out_meta({
        k: v
        for k, v in os.environ.items()
        if k.startswith("__meta_")
    }):

        if producing_task_key == "":
            continue

        task_state = TaskState.from_task_control_dir(__pipeline_instance_dir, producing_task_key)

        if not task_state.is_completed():
            print(f"export __non_completed_dependent_task={producing_task_key}")
            return

        out_vars = dict(Task.iterate_out_vars_from(
            os.path.join(__pipeline_instance_dir, ".drypipe", producing_task_key, "output_vars")
        ))

        for name_in_producing_task, var_name, typez in var_metas:
            v = out_vars.get(name_in_producing_task)
            if v is not None:
                print(f"export {var_name}={v}")



@click.command()
@click.pass_context
@click.argument('mod-func', type=click.STRING)
@click.option('--task-env', type=click.Path(exists=True, dir_okay=False))
def call(ctx, mod_func, task_env):

    python_task = _func_from_mod_func(mod_func)

    env = os.environ

    if task_env is not None:
        # or if pipeline provided --task=key
        env = env_from_sourcing(task_env)

    #TODO: Validate missing args
    args = [
        env.get(k)
        for k, v in python_task.signature.parameters.items()
    ]

    out_vars = None

    try:
        out_vars = python_task.func(* args)
    except Exception as ex:
        traceback.print_exc()
        exit(1)

    # TODO: complain if missing task __X vars

    control_dir = env["__control_dir"]

    try:
        if out_vars is not None:
            with open(env["__output_var_file"], "a+") as f:
                for k, v in out_vars.items():
                    try:
                        v = json.dumps(v)
                    except TypeError as ex0:
                        print(
                            f"task call {control_dir}.{mod_func} returned var {k} of unsupported type: {type(v)}" +
                            " only primitive types are supported.",
                            file=sys.stderr
                        )
                        exit(1)
                    f.write(f"{k}={v}\n")

        for pid_file in glob.glob(os.path.join(control_dir, "*.pid")):
            os.remove(pid_file)

    except Exception as ex:
        traceback.print_exc()
        exit(1)


@click.command()
@click.pass_context
@click.option('--downstream-of', type=click.STRING)
@click.option('--not-matching', type=click.STRING)
@click.option('--matching', type=click.STRING)
@click.option('--instance-dir', type=click.Path(), default=None)
def reset(ctx, downstream_of, not_matching, matching, instance_dir):

    pipeline_func = ctx.obj["pipeline_func"]

    pipeline = _pipeline_from_pipeline_func(pipeline_func, instance_dir)

    if matching is not None or not_matching is not None:

        if matching is not None and not_matching is not None:
            raise Exception("--matching and --not-matching can't be both specified")

        def do_reset(key):
            if matching is not None:
                return re.match(matching, key)
            return not re.match(not_matching, key)

        for task in pipeline.tasks:
            if do_reset(task.key):
                if click.confirm(f"reset {task.key} ?"):
                    task.clean()
                    print(f"{task.key} reset")

    elif downstream_of is not None:

        after_task_including = pipeline.tasks.get(downstream_of)

        if after_task_including is None:
            raise Exception(f"pipeline has no task with key '{downstream_of}'")

        def all_upstream_deps(task):
            yield task
            for upstream_task, _1, _2 in task.upstream_deps_iterator():
                for t in all_upstream_deps(upstream_task):
                    yield t

        raise Exception("not implemented")
    else:
        if click.confirm("reset all tasks ?"):
            print("boom")

@click.command()
@click.pass_context
@click.option('--instance-dir', type=click.Path(), default=None)
def stats(ctx, instance_dir):

    the_stats = None

    if instance_dir is not None:
        the_stats = fetch_task_groups_stats(instance_dir)
    else:
        pipeline_func = ctx.obj["pipeline_func"]
        pipeline = _pipeline_from_pipeline_func(pipeline_func, instance_dir)
        the_stats = fetch_task_groups_stats(pipeline.pipeline_instance_dir)

    for stat_row in the_stats:
        print("\t".join([str(v) for v in stat_row]))


@click.command()
@click.pass_context
@click.option('-p', '--pipeline', help="a_module:a_func, a function that returns a pipeline.")
def prepare_remote_sites(pipeline):

    pipeline_spec = pipeline

    if pipeline_spec is None:
        click.echo("must specify pipeline, ex: -p <aModule>:<aPipelineFunction>")
        return

    pipeline = _pipeline_from_modul_func(None, pipeline_spec, write_hint_file_if_not_exists=False)

    pipeline.prepare_remote_sites()


@click.command()
@click.pass_context
def status(ctx):

    raise Exception(f"not implemented")

    if _bad_entrypoint(ctx):
        return

    pipeline_func = ctx.obj["pipeline_func"]

    pipeline = DryPipe.create_pipeline(pipeline_func)
    console = Console()
    console.print(_status_table(pipeline))


def _register_commands():
    cli_group.add_command(run)
    cli_group.add_command(mon)
    cli_group.add_command(prepare)
    cli_group.add_command(gen_input_var_exports)
    cli_group.add_command(call)
    cli_group.add_command(test)
    cli_group.add_command(status)
    cli_group.add_command(watch)
    cli_group.add_command(serve_ui)
    cli_group.add_command(clean)
    cli_group.add_command(stats)
    cli_group.add_command(reset)
    cli_group.add_command(requeue)

def run_cli():
    _register_commands()
    cli_group()

if __name__ == '__main__':
    run_cli()<|MERGE_RESOLUTION|>--- conflicted
+++ resolved
@@ -10,13 +10,8 @@
 from itertools import groupby
 
 import click
-<<<<<<< HEAD
 from dry_pipe import DryPipe, Task
-from dry_pipe.internals import env_from_sourcing
-=======
-from dry_pipe import DryPipe
 from dry_pipe.internals import env_from_sourcing, PythonCall
->>>>>>> b4e7f9ee
 from dry_pipe.janitors import Janitor
 from dry_pipe.monitoring import fetch_task_groups_stats
 from dry_pipe.pipeline import Pipeline, PipelineInstance
