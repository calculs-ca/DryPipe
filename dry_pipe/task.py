import collections
import datetime
import glob
import hashlib
import json
import os
import pathlib
import shutil
import subprocess
import time
from itertools import groupby

import textwrap

from dry_pipe.actions import TaskAction
from dry_pipe.bash import bash_shebang
from dry_pipe.internals import \
    IndeterminateFile, ProducedFile, Slurm, IncompleteVar, Val, \
    OutputVar, InputFile, InputVar, FileSet, TaskMatcher, OutFileSet, ValidationError, flatten, TaskProps
from dry_pipe.task_state import TaskState, tail, parse_in_out_meta


class Task:

    @staticmethod
    def key_grouper(task_key):
        if "." not in task_key:
            return task_key
        return task_key.split(".")[0]

    @staticmethod
    def load_from_task_state(task_state):
        return Task(None, task_state)

    def __init__(self, task_builder, task_state=None):

        if task_state is not None:
            self.key = task_state.task_key

            class ShallowPipelineInstance:
                def __init__(self):
                    self.pipeline_instance_dir = task_state.pipeline_instance_dir()

            self.pipeline_instance = ShallowPipelineInstance()

            from dry_pipe import TaskConf

            self.task_conf = TaskConf.from_json_file(os.path.join(
                task_state.control_dir(), "task-conf.json"
            ))
            self.executer = self.task_conf.create_executer()
            return

        self.python_bin = None
        self.conda_env = None
        self.key = task_builder.key
        self.pipeline_instance = task_builder.pipeline_instance
        self.task_steps = task_builder.task_steps
        self.props = TaskProps(self, task_builder._props)
        self.upstream_task_completion_dependencies = task_builder._upstream_task_completion_dependencies
        self.produces = task_builder._produces
        self.task_conf = task_builder.task_conf

        self.has_python_step = False

        for s in self.task_steps:
            if s.python_call is not None:
                self.has_python_step = True
                break

        def gen_produced_items_dict():
            fileset_count = 0
            for k, v in task_builder._produces.items():
                if isinstance(v, IncompleteVar):
                    yield k, OutputVar(v.type, v.may_be_none, k, self)
                elif isinstance(v, IndeterminateFile):
                    yield k, v.produced_file(k, self)
                elif isinstance(v, FileSet):
                    yield k, v.out_file_set(self, k)
                else:
                    raise Exception(f"produced type {v}")

        self.produces = dict(gen_produced_items_dict())

        vals = {}
        pre_existing_files = {}
        input_vars = {}
        task_matchers = {}

        def gen_dependent_items_dict():
            for k, v in task_builder._consumes.items():
                if isinstance(v, IndeterminateFile):
                    pre_existing_files[k] = v.pre_existing_file()
                elif isinstance(v, OutputVar):
                    iv = v.input_var(k)
                    input_vars[k] = iv
                    yield k, iv
                elif isinstance(v, ProducedFile):
                    yield k, v.input_file(k)
                elif isinstance(v, Val):
                    vals[k] = v
                elif isinstance(v, TaskMatcher):
                    task_matchers[k] = v
                else:
                    raise Exception(f"unknown dep type {v}")

        self.upstream_deps_iterator = Task._create_upstream_deps_iterator(dict(gen_dependent_items_dict()))

        def sort_dict(d):
            return collections.OrderedDict(sorted([(k, v) for k, v in d.items()]))

        self.vals = sort_dict(vals)

        self.pre_existing_files = sort_dict(pre_existing_files)

        self.input_vars = sort_dict(input_vars)

        self.task_matchers = sort_dict(task_matchers)

        self.out = TaskOut(self, self.produces)

    def __repr__(self):
        return f"Task(key={self.key})"

    def __getattr__(self, name):
        self.out.check_for_mis_understanding_of_dsl(name)

    def suffix(self):
        return self.key.split(".")[1]

    def as_json(self):

        def file_lines(file):
            if not os.path.exists(file):
                return None

            return f"tail -1000\n {tail(file, lines=1000)}"

        task_state = self.get_state()

        action = TaskAction.load_from_task_state(task_state)

        action = None if action is None else action.action_name

        snapshot_time = int(time.time_ns())

        def missing_deps():
            c = 0
            for d in self.iterate_unsatisfied_deps():

                c += 1

                if c >= 10:
                    yield "more missing deps..."
                    break

                yield list(d)[0]

        missing_deps_list = list(missing_deps())

        if self.is_remote():

            # TODO: close ssh session using "with session as:
            ssh_executor = self.task_conf.create_executer()

            f_out, f_err, f_history_file, last_activity_time = ssh_executor.fetch_logs_and_history(self)

            return {
                'key': self.key,
                'state': task_state.state_name,
                'step': task_state.step_number(),
                'out': f_out,
                'err': f_err,
                'history': list(task_state.load_history_rows(f_history_file)),
                'action': action,
                'snapshot_time': snapshot_time,
                "missing_deps": missing_deps_list
            }
        else:
            return {
                'key': self.key,
                'state': task_state.state_name,
                'step': task_state.step_number(),
                'out': file_lines(self.v_abs_out_log()),
                'err': file_lines(self.v_abs_err_log()),
                'control_err': file_lines(self.v_abs_control_error_log()),
                'history': list(task_state.load_history_rows()),
                'action': action,
                'snapshot_time': snapshot_time,
                "missing_deps": missing_deps_list
            }


    def all_produced_files(self):
        for f, item in self.out.produces.items():
            if isinstance(item, ProducedFile):
                yield item

    @staticmethod
    def _create_upstream_deps_iterator(consumes_items):

        def gen_input_vars():
            for _can_ignore_var_name_in_consuming_task, input_var in consumes_items.items():
                if isinstance(input_var, InputVar):
                    yield input_var

        def group_func(dv):
            return dv.output_var.producing_task.key

        def upstream_tasks_from_input_var_deps():
            for _task_key, input_vars in groupby(sorted(gen_input_vars(), key=group_func), group_func):
                input_vars = list(input_vars)
                upstream_task = input_vars[0].output_var.producing_task
                yield upstream_task, 0, input_vars

        def gen_input_files():
            for _can_ignore_var_name_in_consuming_task, input_file in consumes_items.items():
                if isinstance(input_file, InputFile):
                    yield input_file

        def group_func_2(input_file):
            return input_file.produced_file.producing_task.key

        def upstream_tasks_from_input_file_deps():
            for _task_key, input_files in groupby(sorted(gen_input_files(), key=group_func_2), group_func_2):
                input_files = list(input_files)
                upstream_task = input_files[0].produced_file.producing_task
                yield upstream_task, 1, input_files

        merged_tasks = list(upstream_tasks_from_input_file_deps()) + list(upstream_tasks_from_input_var_deps())

        def merge_grouper(t):
            return t[0].key

        def sort_deps(deps):
            return list(sorted(flatten(deps), key=lambda d: d.var_name_in_consuming_task))

        def gen_it():
            for _k, tu3 in groupby(sorted(merged_tasks, key=merge_grouper), key=merge_grouper):
                tu3 = list(tu3)
                upstream_input_vars = sort_deps([l for _k, i, l in tu3 if i == 0])
                upstream_input_files = sort_deps([l for _k, i, l in tu3 if i == 1])
                upstream_task = tu3[0][0]

                yield upstream_task, upstream_input_files, upstream_input_vars

        cached_it = list(sorted(
            gen_it(),
            key=lambda t: t[0].key
        ))

        return lambda: cached_it

<<<<<<< HEAD
    def uses_singularity(self):
        return self.executer

    def _input_meta_data(self):
        # export __meta_<var-name>="(int|str|float):<producing-task-key>:<name_in_producing_task>"
        # export __meta_<file-name>="file:<producing-task-key>:<name_in_producing_task>"
        for _, upstream_input_files, upstream_input_vars in self.upstream_deps_iterator():

            for input_file in upstream_input_files:
                produced_file = input_file.produced_file
                yield (
                    f"__meta_{input_file.var_name_in_consuming_task}",
                    ":".join([
                        "file",
                        produced_file.producing_task.key,
                        produced_file.file_path
                    ])
                )

            for input_var in upstream_input_vars:
                output_var = input_var.output_var
                yield (
                    f"__meta_{input_var.var_name_in_consuming_task}",
                    ":".join([
                        output_var.type_str(),
                        output_var.producing_task.key,
                        output_var.name
                    ])
                )

        for name, produced_item in self.produces.items():
            if isinstance(produced_item, ProducedFile):
                rel_path = produced_item.absolute_path(self)
                yield (
                    f"__meta_{produced_item.var_name}",
                    ":".join([
                        "file",
                        "",
                        rel_path
                    ])
                )
            elif isinstance(produced_item, OutputVar):
                yield (
                    f"__meta_{name}",
                    ":".join([
                        produced_item.type_str(),
                        "",
                        produced_item.name
                    ])
                )

        yield "END_META", "END_META"

    def get_env_vars(self, writer, collect_deps_and_outputs_func=None):
=======
    def get_env_vars(self, collect_deps_and_outputs_func=None):
>>>>>>> f962fb7e

        yield "__task_key", self.key

        for k, v in self._input_meta_data():
            yield k, v

        gen_input_var_call = f'{self.task_conf.python_bin or "python"} -m dry_pipe.cli gen-input-var-exports'
        writer.write(f'eval "$({gen_input_var_call})"\n')

        def abs_from_pipeline_instance_dir(p):
            return f"$__pipeline_instance_dir/{p}"

        yield "__is_remote", str(self.is_remote())

        yield "__control_dir", abs_from_pipeline_instance_dir(f"{self.control_dir()}")
        yield "__work_dir", abs_from_pipeline_instance_dir(f"{self.work_dir()}")
        yield "__pipeline_instance_name", os.path.basename(self.pipeline_instance.pipeline_instance_dir)

        #if isinstance(self.executer, Slurm):
        #    yield "__is_slurm", "True"

        if self.task_conf.uses_singularity():
            yield "__is_singularity", "True"
            #yield "__container_image", self.container.image_path

            #if self.container.binds:
            #    binds = ",".join([
            #        f"{in_dir}={out_dir}"
            #        for in_dir, out_dir in self.container.binds.items()
            #    ])
            #    yield "SINGULARITY_BIND", binds

        yield "__scratch_dir", self.v_exp_scratch_dir()
        yield "__output_var_file", self.v_exp_output_var_file()
        yield "__sig_dir", "out_sigs",
        yield "__out_log", self.v_exp_out_log()
        yield "__err_log", self.v_exp_err_log()
        yield "__pid_file_glob_matcher", self.v_exp_pid_file_glob_matcher()

        out_files = []

        for k, v in self.out.produces.items():
            if isinstance(v, ProducedFile):
                yield k, abs_from_pipeline_instance_dir(v.absolute_path(self))
                out_files.append(abs_from_pipeline_instance_dir(v.absolute_path(self)))
                if collect_deps_and_outputs_func is not None:
                    collect_deps_and_outputs_func(None, v.absolute_path(self))
            elif isinstance(v, OutFileSet):
                if collect_deps_and_outputs_func is not None:
                    collect_deps_and_outputs_func(None, os.path.join(self.work_dir(), v.file_set.glob_pattern))
                yield "__fileset_to_sign", f"$__work_dir/{v.file_set.glob_pattern}"

        yield "__file_list_to_sign", ",".join(out_files)

        for k, v in self.vals.items():
            yield k, v.serialized_value()

        for k, v in self.pre_existing_files.items():
            yield k, abs_from_pipeline_instance_dir(v.absolute_path(self))

        for upstream_task, upstream_input_files, upstream_input_vars in self.upstream_deps_iterator():
            for input_file in upstream_input_files:

                if collect_deps_and_outputs_func is not None:
                    collect_deps_and_outputs_func(input_file.produced_file.absolute_path(upstream_task), None)

                yield input_file.var_name_in_consuming_task, \
                      abs_from_pipeline_instance_dir(input_file.produced_file.absolute_path(upstream_task))

            #for k, v in upstream_task.resolve_output_vars_for_consuming_task(self):
            #    yield k, v

    def read_out_signatures_file_into_dict(self):
        def d():
            with open(self._single_glob_in_control_dir("out.*.sig")) as f:
                for line in f.readlines():
                    file_name, sig, path = line.split("\t")
                    if path != "":
                        yield file_name, sig

        return dict(d())

    def _glob_in_control_dir(self, pattern):
        return glob.glob(os.path.join(self.v_abs_control_dir(), pattern))

    def _single_glob_in_control_dir(self, pattern):
        file_names = list(self._glob_in_control_dir(pattern))
        if len(file_names) != 1:
            raise Exception(f"expected 1 file for pattern '{pattern}' in {self.v_abs_control_dir()}, got {len(file_names)}")
        return file_names[0]

    def _delete_glob_if_exists(self, pattern, expect_exactly_1=True):

        if expect_exactly_1:
            f = self._single_glob_in_control_dir(pattern)
            os.remove(f)

        for f in self._glob_in_control_dir(pattern):
            os.remove(f)

    def calc_input_signature(self):

        sha1sum = hashlib.sha1()

        def add_sig(s):
            if s is not None:
                sha1sum.update(s.encode('utf-8'))

        hash_els = list(
            sorted(self.iterate_input_signature_elements(), key=lambda t: (t[3], t[0]))
        )

        for k, v, _i1, _i2 in hash_els:
            add_sig(k)
            add_sig('\t')
            add_sig(v)

        h = sha1sum.hexdigest()

        def signature_file_writer(write_changed_flag=False):

            changed_flat_file_name = self._input_signature_changed_file()

            if write_changed_flag:
                file_name = changed_flat_file_name
            else:
                if os.path.exists(changed_flat_file_name):
                    os.remove(changed_flat_file_name)

                file_name = self.input_signature_file()

            with open(file_name, "w") as f:
                f.write(h)
                f.write("\n")
                for k, v, path_if_file, _i3 in hash_els:
                    p = ''

                    if path_if_file is not None:
                        p = os.path.relpath(path_if_file, self.pipeline_instance.pipeline_instance_dir)

                    f.write(f"{k}\t{v}\t{p}\n")

        return h, signature_file_writer

    def write_input_signature(self):
        s, write_file = self.calc_input_signature()
        write_file()

    @staticmethod
    def _signature_from_sha1sum_file(sig_file):
        if os.path.exists(sig_file):
            with open(sig_file) as f:
                sig = f.read().split(" ")[0]
                return sig
        else:
            #TODO: FIXME !
            return "da39a3ee5e6b4b0d3255bfef95601890afd80709"

    def clear_input_changed_flag(self):
        f = self._input_signature_changed_file()
        if os.path.exists(f):
            os.remove(f)

    def signature_of_produced_file(self, produced_file_base_name, fail_func=lambda: None):

        sig_file = os.path.join(
            self.v_abs_control_dir(), "out_sigs",
            f"{os.path.basename(produced_file_base_name)}.sig"
        )

        if os.path.exists(sig_file):
            return Task._signature_from_sha1sum_file(sig_file)
        else:
            fail_func()

    def iterate_input_signature_elements(self):

        for k, v in self.vals.items():
            yield k, v.serialized_value(), None, 0

        for file_name, pre_existing_file in self.pre_existing_files.items():

            fn = os.path.basename(pre_existing_file.file_path)

            sig_file = os.path.join(
                self.pipeline_instance.pipeline_instance_dir, ".drypipe", "in_sigs", f"{fn}.sig")

            sig = Task._signature_from_sha1sum_file(sig_file)

            yield file_name, sig, None, 1

        for upstream_task, upstream_input_files, upstream_input_vars in self.upstream_deps_iterator():

            task_state = upstream_task.get_state()

            #if task_state.is_stale():
            #    raise UpstreamDepsChanged()

            for input_file in upstream_input_files:

                produce_file_abs_path = self.abs_from_pipeline_instance_dir(
                    input_file.produced_file.absolute_path(self)
                )

                sig = upstream_task.signature_of_produced_file(produce_file_abs_path)

                yield input_file.var_name_in_consuming_task, sig, produce_file_abs_path, 1

            for k, v in upstream_task.resolve_output_vars_for_consuming_task(self):
                yield k, str(v), None, 2

        for k, m in self.task_matchers.items():
            for upstream_task in self.pipeline_instance.tasks:
                task_state = upstream_task.get_state()
                if pathlib.PurePath(upstream_task.key).match(m.task_keys_glob_pattern):
                    if not task_state.is_completed():
                        raise MissingUpstreamDeps(
                            f"{self} can't calc input_hash, upstream task {upstream_task} has not completed"
                        )
                    #elif task_state.is_stale():
                    #    raise UpstreamDepsChanged()
                    else:
                        yield f"task:{upstream_task.key}", upstream_task.output_signature(), None, 2

    def _calc_output_signature(self):

        def iterate_output_signature_elements():

            for k, v in self.iterate_out_vars():
                yield k, str(v or ""), "", 0

            sig_files = os.path.join(
                self.v_abs_control_dir(), "out_sigs", "*.sig"
            )

            for sig_file in glob.glob(sig_files):

                def fail():
                    raise Exception(f"expected {sig_file} to exist")

                # strip .sig
                sig_file = sig_file[:-4]
                sig = self.signature_of_produced_file(sig_file, fail)
                path_within_pipeline_instance = os.path.relpath(sig_file, self.pipeline_instance.pipeline_instance_dir)
                yield os.path.basename(sig_file), sig, path_within_pipeline_instance, 1

        rows = list(
            sorted(iterate_output_signature_elements(), key=lambda t: (t[3], t[0]))
        )

        sha1sum = hashlib.sha1()

        def add_to_sig(s):
            sha1sum.update(s.encode('utf-8'))

        for name, item_sig, path_or_none, _i in rows:
            add_to_sig(name)
            add_to_sig("\t")
            add_to_sig(item_sig)

        task_out_sig = sha1sum.hexdigest()

        def rewrite_file_func():
            with open(self.v_abs_output_signature_file(), "w") as f:
                f.write(sha1sum.hexdigest())
                f.write("\n")
                for name, sig, path_or_none, _i in rows:
                    f.write(f"{name}\t{sig}\t{'' or path_or_none}\n")

            #sf = self._output_signature_stale_file()
            #if os.path.exists(sf):
            #    os.remove(sf)

        return task_out_sig, rewrite_file_func

    def write_output_signature_file(self):
        sig, write_file_func = self._calc_output_signature()
        write_file_func()

    @staticmethod
    def iterate_out_vars_from(file):
        with open(file) as f:
            for line in f.readlines():
                var_name, value = line.split("=")
                yield var_name.strip(), value.strip()

    def iterate_out_vars(self):
        of = self.v_abs_output_var_file()
        if os.path.exists(of):
            yield from Task.iterate_out_vars_from(of)

    def out_vars_by_name(self):
        return dict(self.iterate_out_vars())

    def resolve_output_vars_for_consuming_task(self, consuming_task):

        consuming_vars = list([
            input_var
            for k, input_var in consuming_task.input_vars.items()
            if input_var.output_var.producing_task.key == self.key
        ])

        if len(consuming_vars) == 0:
            return

        produced_vars_values_by_name = self.out_vars_by_name()

        for consuming_input_var in consuming_vars:

            var_name_in_this_producing_task = consuming_input_var.output_var.name

            v = produced_vars_values_by_name.get(var_name_in_this_producing_task)

            if v is not None:
                name = consuming_input_var.var_name_in_consuming_task
                yield name, consuming_input_var.output_var.unformat_for_python(v)
                #if self.has_python_step:
                #    yield f"{name}_python", consuming_input_var.output_var.format_for_python(v)

            elif not consuming_input_var.output_var.may_be_none:
                print("")
                msg = f"unmet dependency: {consuming_task}._consumes(" + \
                      f"{consuming_input_var.var_name_in_consuming_task}={self.key}.out." + \
                      f"{var_name_in_this_producing_task})" + \
                      f"\n{self} has NOT produced variable '{var_name_in_this_producing_task}' " + \
                      f"as declared in produces() clause"
                raise MissingOutvars(msg)

    def prepare(self):

        is_remote = self.is_remote()
        dependent_file_list = []
        output_file_list = []

        def collect_deps_and_outputs(dep_file, output_file):
            if dep_file is not None:
                dependent_file_list.append(dep_file)
            elif output_file is not None:
                output_file_list.append(output_file)
            else:
                raise Exception("collect_deps_and_outputs(None, None)")

        #self.write_input_signature()

        task_conf_file = self.v_abs_task_conf_file()

        with open(task_conf_file, "w") as f:
            f.write(json.dumps(self.task_conf.as_json(), indent=2))

        setenv_file = self.v_abs_task_env_file()

        with open(setenv_file, "w") as f:
            f.write(f"{bash_shebang()}\n\n")
            f.write('__script_location=$( cd "$( dirname "${BASH_SOURCE[0]}" )" >/dev/null 2>&1 && pwd )\n')
            f.write("export __pipeline_instance_dir=$( dirname $( dirname $__script_location))\n")

            f.write("\n")

            f.write(". $__pipeline_instance_dir/.drypipe/pipeline-env.sh\n")

            if self.task_conf.init_bash_command is not None:
                f.write(self.task_conf.init_bash_command)
                f.write("\n")

            for k, v in self.get_env_vars(f, collect_deps_and_outputs if is_remote else None):
                f.write(f'export {k}={v}\n')

        os.chmod(setenv_file, 0o764)

        shell_script_file = self.v_abs_script_file()

        with open(shell_script_file, "w") as f:
            f.write(f"{bash_shebang()}\n\n")

            f.write(textwrap.dedent("""
                if [[ -z "$SLURM_JOB_ID" ]] ; then
                    __script_location=$( cd "$( dirname "${BASH_SOURCE[0]}" )" >/dev/null 2>&1 && pwd )                                        
                elif [[ -z "__script_location" ]] ; then                    
                    echo "env variable '__script_location' must be set when running as a Slurm job" >&2
                    exit 1                    
                fi

                if [[ -z __arg_1  || $1 == "--force" ]] ; then
                    __arg_1=$1
                fi
                
                . $__script_location/task-env.sh
                . $__pipeline_instance_dir/.drypipe/drypipe-bash-lib.sh                
                __read_task_state
                __check_bash_version
                touch $__control_dir/output_vars                
                trap  "__transition_to_timed_out"  USR1                
                trap '__transition_to_failed ${LINENO}' ERR                                
            """))

            f.write("\nfor __v in 0; do\n\n")

            def write_before_first_step(indent):
                #f.write(f"{indent}mkdir -p $__work_dir\n")
                pass

            step_number = 0
            for task_step in self.task_steps:
                task_step.write_invocation(
                    f, self, step_number, write_before_first_step
                )
                step_number += 1

            f.write('__transition_to_completed\n')

            f.write(f"rm -f $__pid_file_glob_matcher\n")
            f.write("\ndone\n")

        os.chmod(shell_script_file, 0o764)

        if self.task_conf.is_slurm():

            with open(self.v_abs_sbatch_launch_script(), "w") as f:
                f.write(f"{bash_shebang()}\n\n")

                f.write(textwrap.dedent("""
                    __script_location=$( cd "$( dirname "${BASH_SOURCE[0]}" )" >/dev/null 2>&1 && pwd )
                                                                            
                    __arg_1=$1
                """))

                f.write("\n".join([
                    f"__job_id=$(sbatch \\",
                    f"    {' '.join(self.task_conf.sbatch_options)} \\",
                    f"    --account={self.task_conf.slurm_account} \\",
                     "    --output=$__script_location/out.log \\",
                     "    --error=$__script_location/err.log \\",
                     "    --export=__script_location=$__script_location,__is_slurm=True \\",
                     "    --signal=B:USR1@50 \\",
                     "    --parsable \\",
                    f"    --job-name={self.key} \\",
                     "    $__script_location/script.sh)"
                ]))

                f.write("\n\n")

                f.write("echo $__job_id > $__script_location/slurm_job_id\n")

            os.chmod(self.v_abs_sbatch_launch_script(), 0o764)

        if is_remote:
            local_deps = os.path.join(self.v_abs_control_dir(), "local-deps.txt")

            with open(local_deps, "w") as f:

                for dep_file in dependent_file_list:
                    f.write(dep_file)
                    f.write("\n")

                step_number = 0
                for step in self.task_steps:
                    if step.shell_snippet is not None:
                        f.write(self.step_script_file(step_number))
                        f.write("\n\n")
                    step_number += 1

                f.write(self.history_file())
                f.write("\n")
                f.write(self.task_env_file())
                f.write("\n")
                f.write(self.script_file())
                f.write("\n")

                if self.task_conf.is_slurm():
                    f.write(self.sbatch_launch_script())
                    f.write("\n")

                f.write(".drypipe/drypipe-bash-lib.sh\n")

            remote_outputs = os.path.join(self.v_abs_control_dir(), "remote-outputs.txt")

            with open(remote_outputs, "w") as f:

                for dep_file in output_file_list:
                    f.write(dep_file)
                    f.write("\n")

                f.write(self.history_file())
                f.write("\n")
                f.write(os.path.join(self.control_dir(), "out_sigs/"))
                f.write("\n")
                f.write(os.path.join(self.control_dir(), "output_vars"))
                f.write("\n")
                f.write(self.err_log())
                f.write("\n")
                f.write(self.out_log())
                f.write("\n")


        return None

    def seconds_since_last_activity(self):

        def st_mtime(f):
            p = pathlib.Path(f)
            if not p.exists():
                return 0

            return p.stat().st_mtime

        t_history_file, t_err_log, t_out_log = map(st_mtime, [
            self.v_abs_history_file(),
            self.v_abs_err_log(),
            self.v_abs_out_log()
        ])

        last_activity_time = max([t_history_file, t_err_log, t_out_log])

        if last_activity_time == 0:
            return 0

        delta = datetime.datetime.now() - datetime.datetime.fromtimestamp(last_activity_time)

        return delta.seconds

    def __is_zombie(self):

        raise Exception("implementation in progress")

        t = self.seconds_since_last_activity()

        if t == 0:
            return False

        slurm_ex = self.slurm_executor_or_none()

        if slurm_ex is None:
            return False

        slurm_job_id = self.slurm_job_id()

        if slurm_job_id is None:
            # WARNING
            raise Exception(f"")

        squeue_line = call_squeue_for_job_id(slurm_job_id)

        if squeue_line is not None:
            pathlib.Path(self.v_abs_history_file()).touch()
            return False

        task_state = self.get_state()

        if task_state.is_step_started() or task_state.is_launched() or task_state.is_scheduled():
            return True

        return False

    def is_remote(self):
        return self.task_conf.is_remote()

    def control_dir(self):
        return os.path.join(".drypipe", self.key)

    def work_dir(self):
        return os.path.join("publish", self.key)

    def pid_file_glob_matcher(self):
        return os.path.join(self.control_dir(), "*.pid")

    def slurm_job_id(self):

        slurm_job_id_file = self.v_abs_slurm_job_id_file()

        if not os.path.exists(slurm_job_id_file):
            return None

        with open(slurm_job_id_file) as f:
            return f.read().strip()

    def slurm_job_id_file(self):
        return os.path.join(self.control_dir(), "slurm_job_id")

    def input_signature_file(self):
        return os.path.join(self.v_abs_control_dir(), "in.sig")

    def _input_signature_changed_file(self):
        return os.path.join(self.v_abs_control_dir(), "in.sig.changed")

    def is_input_signature_flagged_as_changed(self):
        return os.path.exists(self._input_signature_changed_file())

    def output_signature_file(self):
        return os.path.join(self.v_abs_control_dir(), "out.sig")

    def _output_signature_stale_file(self):
        return os.path.join(self.v_abs_control_dir(), "out.sig.stale")

    def _read_signature_from_sig_file(self, sig_file):
        #TODO: FIX ME:

        if not os.path.exists(sig_file):
            return "fixme"

        with open(sig_file) as f:
            return f.readline().strip()

    def output_signature(self):
        return self._read_signature_from_sig_file(self.output_signature_file())

    def input_signature(self):
        return self._read_signature_from_sig_file(self.input_signature_file())

    def output_var_file(self):
        return os.path.join(self.control_dir(), "output_vars")

    def task_env_file(self):
        return os.path.join(self.control_dir(), "task-env.sh")

    def task_conf_file(self):
        return os.path.join(self.control_dir(), "task-conf.json")

    def pid_file(self, pid):
        return os.path.join(self.control_dir(), f"{pid}.pid")

    def scratch_dir(self):
        if not self.task_conf.is_slurm():
            return os.path.join(self.work_dir(), "scratch")

        return None

    def script_file(self):
        return os.path.join(self.control_dir(), "script.sh")

    def step_script_file(self, step_number):
        return os.path.join(self.control_dir(), f"step-{step_number}.sh")

    def sbatch_launch_script(self):
        return os.path.join(self.control_dir(), "sbatch-launcher.sh")

    def history_file(self):
        return os.path.join(self.control_dir(), "history.tsv")

    def input_hash_file(self, input_hash):
        return os.path.join(self.control_dir(), f"in.{input_hash}.sig")

    def abs_from_pipeline_instance_dir(self, path):
        return os.path.join(self.pipeline_instance.pipeline_instance_dir, path)

    def abs_from_pipeline_code_dir(self, path):
        return os.path.join(self.dsl.pipeline_code_dir, path)

    def pipeline_code_dir(self):
        return self.dsl.pipeline_code_dir

    def v_abs_control_dir(self):
        return self.abs_from_pipeline_instance_dir(self.control_dir())

    def v_abs_work_dir(self):
        return self.abs_from_pipeline_instance_dir(self.work_dir())

    def abs_path_of_produced_file(self, file_name):
        return os.path.join(self.v_abs_work_dir(), file_name)

    def max_retries(self):
        return 1

    def __getattr__(self, name):

        def fail():
            raise AttributeError(f"{self.__class__} has no attribute {name}")

        is_v_abs = name.startswith("v_abs_")
        is_v_exp = name.startswith("v_exp_")

        if not (is_v_abs or is_v_exp):
            fail()

        func_name = name[6:]
        func = getattr(self, func_name)

        if func is None:
            fail()

        if is_v_abs:
            def f(*args, **kwargs):
                d = func(*args, **kwargs)
                if d is None:
                    return None
                return os.path.join(self.pipeline_instance.pipeline_instance_dir, d)
            return f
        elif is_v_exp:
            def f(*args, **kwargs):
                return f"$__pipeline_instance_dir/{func(*args, **kwargs)}"
            return f
        else:
            raise Exception(f"how have we got here ?")

    def re_queue(self):

        task_state = self.get_state()
        task_state.transition_to_prepared(self, force=True)
        task_state = self.get_state()
        task_state.transition_to_queued()

    def has_completed(self):

        control_dir = self.v_abs_control_dir()

        if not os.path.exists(control_dir):
            return False

        f = [f for f in glob.glob(os.path.join(control_dir, "state.*"))]

        cnt = len(f)

        if cnt == 0:
            return False

        task_state = TaskState(os.path.abspath(f[0]))

        return task_state.is_completed()

    def get_state(self):
        control_dir = self.v_abs_control_dir()
        if not os.path.exists(control_dir):
            return None

        f = [f for f in glob.glob(os.path.join(control_dir, "state.*"))]

        cnt = len(f)

        if cnt == 1:
            return TaskState(os.path.abspath(f[0]))
        elif cnt == 0:
            return None

        raise Exception(f"expected one task state file (state.*) in {self}, got {len(f)}")

    def create_state_file_and_control_dir(self):

        for d in [
            self.v_abs_control_dir(),
            os.path.join(self.v_abs_control_dir(), "out_sigs"),
        ]:
            pathlib.Path(d).mkdir(parents=True, exist_ok=True)

        if not os.path.exists(self.v_abs_work_dir()):
            pathlib.Path(self.v_abs_work_dir()).mkdir(parents=True, exist_ok=True)

        if self.v_abs_scratch_dir() is not None:
            pathlib.Path(self.v_abs_scratch_dir()).mkdir(parents=True, exist_ok=True)

        return TaskState.create_non_existing(self.v_abs_control_dir())

    def _is_completed_and_input_hash_changed(self):

        task_state = self.get_state()

        if not task_state.is_completed():
            return False

        last_input_hash = self.input_signature()
        current_input_hash, file_writer = self.calc_input_signature()

        return last_input_hash != current_input_hash

    def verify_output_files_produced(self):

        if False:
            for name, produced_file in self.produces.items():
                if isinstance(produced_file, ProducedFile):
                    rel_path = produced_file.absolute_path(self)
                    file = self.abs_from_pipeline_instance_dir(rel_path)
                    if not os.path.exists(file):
                        raise Exception(f"{self} did not produce file '{name}':'{file}' as specified.")

        for producing_task_key, var_metas, file_metas in parse_in_out_meta(self.get_state().gen_meta_dict()):
            if producing_task_key != "":
                continue

            for name_in_producing_task, var_name, typez in file_metas:
                print("!")


    def reset_logs(self):

        if os.path.exists(self.v_abs_err_log()):
            os.remove(self.v_abs_err_log())

        if os.path.exists(self.v_abs_out_log()):
            os.remove(self.v_abs_out_log())

        if os.path.exists(self.v_abs_control_error_log()):
            os.remove(self.v_abs_control_error_log())

    def has_unsatisfied_deps(self):

        def iterator_is_empty(i):
            try:
                next(i)
                return False
            except StopIteration as e:
                return True

        return not iterator_is_empty(self.iterate_unsatisfied_deps())


    MISSING_PRE_EXISTING_FILE = 0
    UPSTREAM_TASK_NOT_COMPLETED = 1

    def iterate_unsatisfied_deps(self):

        for upstream_task in self.upstream_task_completion_dependencies:
            task_state = upstream_task.get_state()
            if not task_state.is_completed():
                yield f"{self} depends on {upstream_task} to be completed, it is in state: {task_state.state_name}", \
                    Task.UPSTREAM_TASK_NOT_COMPLETED, self, [], []

        for k, pre_existing_file in self.pre_existing_files.items():
            p = self.abs_from_pipeline_instance_dir(pre_existing_file.absolute_path(self))
            if not os.path.exists(p):
                yield f"pre existing file '{k}'='{p}' not found", Task.MISSING_PRE_EXISTING_FILE, self, [], []

        for upstream_task, upstream_input_files, upstream_input_vars in self.upstream_deps_iterator():

            task_state = upstream_task.get_state()

            if task_state is None or not task_state.is_completed():
                yield f"upstream task {upstream_task} has not completed", \
                      Task.UPSTREAM_TASK_NOT_COMPLETED, upstream_task, upstream_input_files, upstream_input_vars

        for k, m in self.task_matchers.items():

            matched_tasks = [
                upstream_task
                for upstream_task in self.pipeline_instance.tasks
                if pathlib.PurePath(upstream_task.key).match(m.task_keys_glob_pattern)
            ]

            if len(matched_tasks) == 0:
                yield f"aggregate task {self} has none of it's upstream task completed", \
                      Task.UPSTREAM_TASK_NOT_COMPLETED, None, [], []
                break

            for t in matched_tasks:
                if not t.get_state().is_completed():
                    yield f"at least one task required for {self} has not completed ({t.key})", \
                          Task.UPSTREAM_TASK_NOT_COMPLETED, t, [], []
                    break


    def out_log(self):
        return os.path.join(self.control_dir(), "out.log")

    def err_log(self):
        return os.path.join(self.control_dir(), "err.log")

    def control_error_log(self):
        return os.path.join(self.control_dir(), "control-err.log")

    def log_control_error(self, text, truncate=False):

        mode = "a"

        if truncate:
            mode = "w"

        with open(self.v_abs_control_error_log(), mode) as f:
            f.write("\n")
            f.write(text)

    def pid_file(self, pid):
        return os.path.join(self.control_dir(), f"{pid}.pid")

    def clean(self):
        shutil.rmtree(self.v_abs_control_dir(), ignore_errors=True)
        shutil.rmtree(self.v_abs_work_dir(), ignore_errors=True)

    def launch(self, executer, wait_for_completion=False, fail_silently=False):

        def touch_pid_file(pid):
            #pathlib.Path(self.v_abs_pid_file(pid)).touch(exist_ok=False)
            #TODO: figure out if PID tracking should be done
            pass

        executer.execute(self, touch_pid_file, wait_for_completion, fail_silently)

    """
        Recomputes out.sig (output signatures) of the task         
    """
    def recompute_output_singature(self, recalc_hash_script):

        with subprocess.Popen(
            f"bash -c '. {self.v_abs_task_env_file()} && {recalc_hash_script}'",
            stdout=subprocess.PIPE,
            stderr=subprocess.PIPE,
            env={
                "__sig_dir": "out_sigs",
                "__pipeline_instance_dir": self.pipeline_instance.pipeline_instance_dir
            },
            shell=True,
            text=True
        ) as p:
            p.wait()

            if p.returncode != 0:
                err = p.stderr.read().strip()
                raise Exception(f"Error while computing hash for task {self}\n {err}")

            previously_computed_out_sig = self.output_signature()

            up_to_date_sig, out_sig_file_writer = self._calc_output_signature()

            if up_to_date_sig != previously_computed_out_sig:
                out_sig_file_writer()


class TaskStep:

    def __init__(self, task_conf, shell_script=None, python_call=None, shell_snippet=None):
        self.task_conf = task_conf
        self.shell_script = shell_script
        self.python_call = python_call
        self.shell_snippet = shell_snippet

    def write_invocation(self, file_writer, task, step_number, write_before_first_step):

        container = self.task_conf.container
        python_bin = self.task_conf.python_bin

        if self.shell_snippet is not None:
            invocation_line = task.v_exp_step_script_file(step_number)
            step_script = task.v_abs_step_script_file(step_number)
            with open(step_script, "w") as _step_script:
                _step_script.write(self.shell_snippet)
            os.chmod(step_script, 0o764)
        elif self.shell_script is not None:
            invocation_line = f"$__pipeline_code_dir/{self.shell_script}"
        elif python_bin is not None:

            switches = " ".join(self.task_conf.python_interpreter_switches)
            invocation_line = f"{python_bin} {switches} -m dry_pipe.cli call {self.python_call.mod_func()}"
        else:
            raise Exception("shouldn't have got here")

        file_writer.write(f"\nif (( $__next_step_number <= {step_number} )); then\n")

        if step_number == 0:
            write_before_first_step(indent="    ")

        def indent():
            file_writer.write("    ")

        indent()
        file_writer.write('__transition_to_step_started\n')

        #TODO: only redefine __scratch_dir when sbatch-launch.sh
        if self.task_conf.is_slurm():
            indent()
            file_writer.write(f"export __scratch_dir=$SLURM_TMPDIR\n")

        if container is None:
            indent()
            file_writer.write(f"__step_command=$(echo {invocation_line})")
        else:
            if self.task_conf.command_before_launch_container is not None:
                indent()
                file_writer.write(self.task_conf.command_before_launch_container)
                file_writer.write("\n\n")

            indent()

            file_writer.write(f"container_image=$(__container_image_path {container})\n")

            indent()
            file_writer.write("__add_binding_for_singularity_if_required\n")

            indent()
            file_writer.write(f"__step_command=$(echo singularity exec $container_image")
            file_writer.write(" ")
            file_writer.write(invocation_line)
            file_writer.write(")")

        file_writer.write('\n')

        indent()
        file_writer.write('__invoke_step\n')

        indent()
        file_writer.write('__transition_to_step_completed\n')

        is_last_step = step_number == (len(task.task_steps) - 1)

        if is_last_step:
            indent()
            file_writer.write("__sign_files\n")

        file_writer.write("fi\n\n")


class TaskOut:

    def __init__(self, task, produces):
        self.task = task
        self.produces = produces

    def __getattr__(self, name):
        p = self.produces.get(name)

        if p is None:
            raise ValidationError(
                f"task {self.task} does not declare a variable '{name}' in it's produces() clause.\n" +
                f"Use task({self.task.key}).produces({name}=...) to specify output"
            )

        return p

    def check_for_mis_understanding_of_dsl(self, name):
        produced_file = self.produces.get(name)
        if produced_file is not None:
            raise ValidationError(
                f"please refer to task produced vars with task.out.{name}, not task.{name}."
            )


class MissingOutvars(Exception):
    def __init__(self, message):
        super(MissingOutvars, self).__init__(message)
        self.message = message


class MissingUpstreamDeps(Exception):
    pass


class UpstreamDepsChanged(Exception):
    pass<|MERGE_RESOLUTION|>--- conflicted
+++ resolved
@@ -251,15 +251,10 @@
 
         return lambda: cached_it
 
-<<<<<<< HEAD
-    def uses_singularity(self):
-        return self.executer
-
     def _input_meta_data(self):
         # export __meta_<var-name>="(int|str|float):<producing-task-key>:<name_in_producing_task>"
         # export __meta_<file-name>="file:<producing-task-key>:<name_in_producing_task>"
         for _, upstream_input_files, upstream_input_vars in self.upstream_deps_iterator():
-
             for input_file in upstream_input_files:
                 produced_file = input_file.produced_file
                 yield (
@@ -306,9 +301,6 @@
         yield "END_META", "END_META"
 
     def get_env_vars(self, writer, collect_deps_and_outputs_func=None):
-=======
-    def get_env_vars(self, collect_deps_and_outputs_func=None):
->>>>>>> f962fb7e
 
         yield "__task_key", self.key
 
