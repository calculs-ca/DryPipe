import collections
import datetime
import glob
import hashlib
import json
import os
import pathlib
import shutil
import subprocess
import time
from itertools import groupby

import textwrap

from dry_pipe.actions import TaskAction
from dry_pipe.bash import bash_shebang, python_shebang
from dry_pipe.internals import \
    IndeterminateFile, ProducedFile, Slurm, IncompleteVar, Val, \
    OutputVar, InputFile, InputVar, FileSet, TaskMatcher, OutFileSet, ValidationError, flatten, TaskProps
<<<<<<< HEAD
from dry_pipe.task_state import TaskState, tail, parse_in_out_meta
=======
from dry_pipe.script_lib import task_script_header
from dry_pipe.task_state import TaskState, tail
>>>>>>> 92d835fa


class Task:

    @staticmethod
    def key_grouper(task_key):
        if "." not in task_key:
            return task_key
        return task_key.split(".")[0]

    @staticmethod
    def load_from_task_state(task_state):
        return Task(None, task_state)

    def __init__(self, task_builder, task_state=None):

        if task_state is not None:
            self.key = task_state.task_key

            class ShallowPipelineInstance:
                def __init__(self):
                    self.pipeline_instance_dir = task_state.pipeline_instance_dir()

            self.pipeline_instance = ShallowPipelineInstance()

            from dry_pipe import TaskConf

            self.task_conf = TaskConf.from_json_file(os.path.join(
                task_state.control_dir(), "task-conf.json"
            ))
            self.executer = self.task_conf.create_executer()
            return

        self.python_bin = None
        self.conda_env = None
        self.key = task_builder.key
        self.pipeline_instance = task_builder.pipeline_instance
        self.task_steps = task_builder.task_steps
        self.props = TaskProps(self, task_builder._props)
        self.upstream_task_completion_dependencies = task_builder._upstream_task_completion_dependencies
        self.produces = task_builder._produces
        self.task_conf = task_builder.task_conf

        self.has_python_step = False

        for s in self.task_steps:
            if s.python_call is not None:
                self.has_python_step = True
                break

        def gen_produced_items_dict():
            fileset_count = 0
            for k, v in task_builder._produces.items():
                if isinstance(v, IncompleteVar):
                    yield k, OutputVar(v.type, v.may_be_none, k, self)
                elif isinstance(v, IndeterminateFile):
                    yield k, v.produced_file(k, self)
                elif isinstance(v, FileSet):
                    yield k, v.out_file_set(self, k)
                else:
                    raise Exception(f"produced type {v}")

        self.produces = dict(gen_produced_items_dict())

        vals = {}
        pre_existing_files = {}
        input_vars = {}
        task_matchers = {}

        def gen_dependent_items_dict():
            for k, v in task_builder._consumes.items():
                if isinstance(v, IndeterminateFile):
                    pre_existing_files[k] = v.pre_existing_file()
                elif isinstance(v, OutputVar):
                    iv = v.input_var(k)
                    input_vars[k] = iv
                    yield k, iv
                elif isinstance(v, ProducedFile):
                    yield k, v.input_file(k)
                elif isinstance(v, Val):
                    vals[k] = v
                elif isinstance(v, TaskMatcher):
                    task_matchers[k] = v
                else:
                    raise Exception(f"unknown dep type {v}")

        self.upstream_deps_iterator = Task._create_upstream_deps_iterator(dict(gen_dependent_items_dict()))

        def sort_dict(d):
            return collections.OrderedDict(sorted([(k, v) for k, v in d.items()]))

        self.vals = sort_dict(vals)

        self.pre_existing_files = sort_dict(pre_existing_files)

        self.input_vars = sort_dict(input_vars)

        self.task_matchers = sort_dict(task_matchers)

        self.out = TaskOut(self, self.produces)

    def __repr__(self):
        return f"Task(key={self.key})"

    def __getattr__(self, name):
        self.out.check_for_mis_understanding_of_dsl(name)

    def suffix(self):
        return self.key.split(".")[1]

    def as_json(self):

        def file_lines(file):
            if not os.path.exists(file):
                return None

            return f"tail -1000\n {tail(file, lines=1000)}"

        task_state = self.get_state()

        action = TaskAction.load_from_task_state(task_state)

        action = None if action is None else action.action_name

        snapshot_time = int(time.time_ns())

        def missing_deps():
            c = 0
            for d in self.iterate_unsatisfied_deps():

                c += 1

                if c >= 10:
                    yield "more missing deps..."
                    break

                yield list(d)[0]

        missing_deps_list = list(missing_deps())

        if self.is_remote():

            with self.task_conf.create_executer() as ssh_executor:
                f_out, f_err, f_history_file, last_activity_time = ssh_executor.fetch_logs_and_history(self)

            return {
                'key': self.key,
                'state': task_state.state_name,
                'step': task_state.step_number(),
                'out': f_out,
                'err': f_err,
                'history': list(task_state.load_history_rows(f_history_file)),
                'action': action,
                'snapshot_time': snapshot_time,
                "missing_deps": missing_deps_list
            }
        else:
            return {
                'key': self.key,
                'state': task_state.state_name,
                'step': task_state.step_number(),
                'out': file_lines(self.v_abs_out_log()),
                'err': file_lines(self.v_abs_err_log()),
                'control_err': file_lines(self.v_abs_control_error_log()),
                'history': list(task_state.load_history_rows()),
                'action': action,
                'snapshot_time': snapshot_time,
                "missing_deps": missing_deps_list
            }


    def all_produced_files(self):
        for f, item in self.out.produces.items():
            if isinstance(item, ProducedFile):
                yield item

    @staticmethod
    def _create_upstream_deps_iterator(consumes_items):

        def gen_input_vars():
            for _can_ignore_var_name_in_consuming_task, input_var in consumes_items.items():
                if isinstance(input_var, InputVar):
                    yield input_var

        def group_func(dv):
            return dv.output_var.producing_task.key

        def upstream_tasks_from_input_var_deps():
            for _task_key, input_vars in groupby(sorted(gen_input_vars(), key=group_func), group_func):
                input_vars = list(input_vars)
                upstream_task = input_vars[0].output_var.producing_task
                yield upstream_task, 0, input_vars

        def gen_input_files():
            for _can_ignore_var_name_in_consuming_task, input_file in consumes_items.items():
                if isinstance(input_file, InputFile):
                    yield input_file

        def group_func_2(input_file):
            return input_file.produced_file.producing_task.key

        def upstream_tasks_from_input_file_deps():
            for _task_key, input_files in groupby(sorted(gen_input_files(), key=group_func_2), group_func_2):
                input_files = list(input_files)
                upstream_task = input_files[0].produced_file.producing_task
                yield upstream_task, 1, input_files

        merged_tasks = list(upstream_tasks_from_input_file_deps()) + list(upstream_tasks_from_input_var_deps())

        def merge_grouper(t):
            return t[0].key

        def sort_deps(deps):
            return list(sorted(flatten(deps), key=lambda d: d.var_name_in_consuming_task))

        def gen_it():
            for _k, tu3 in groupby(sorted(merged_tasks, key=merge_grouper), key=merge_grouper):
                tu3 = list(tu3)
                upstream_input_vars = sort_deps([l for _k, i, l in tu3 if i == 0])
                upstream_input_files = sort_deps([l for _k, i, l in tu3 if i == 1])
                upstream_task = tu3[0][0]

                yield upstream_task, upstream_input_files, upstream_input_vars

        cached_it = list(sorted(
            gen_it(),
            key=lambda t: t[0].key
        ))

        return lambda: cached_it

    def _input_meta_data(self):
        # export __meta_<var-name>="(int|str|float):<producing-task-key>:<name_in_producing_task>"
        # export __meta_<file-name>="file:<producing-task-key>:<name_in_producing_task>"
        for _, upstream_input_files, upstream_input_vars in self.upstream_deps_iterator():
            for input_file in upstream_input_files:
                produced_file = input_file.produced_file
                yield (
                    f"__meta_{input_file.var_name_in_consuming_task}",
                    ":".join([
                        "file",
                        produced_file.producing_task.key,
                        produced_file.file_path
                    ])
                )

            for input_var in upstream_input_vars:
                output_var = input_var.output_var
                yield (
                    f"__meta_{input_var.var_name_in_consuming_task}",
                    ":".join([
                        output_var.type_str(),
                        output_var.producing_task.key,
                        output_var.name
                    ])
                )

        for name, produced_item in self.produces.items():
            if isinstance(produced_item, ProducedFile):
                rel_path = produced_item.absolute_path(self)
                yield (
                    f"__meta_{produced_item.var_name}",
                    ":".join([
                        "file",
                        "",
                        rel_path
                    ])
                )
            elif isinstance(produced_item, OutputVar):
                yield (
                    f"__meta_{name}",
                    ":".join([
                        produced_item.type_str(),
                        "",
                        produced_item.name
                    ])
                )

        yield "END_META", "END_META"

    def get_env_vars(self, writer, collect_deps_and_outputs_func=None):

        yield "__task_key", self.key

        for k, v in self._input_meta_data():
            yield k, v

        gen_input_var_call = f'{self.task_conf.python_bin or "python"} -m dry_pipe.cli gen-input-var-exports'
        writer.write(f'eval "$({gen_input_var_call})"\n')

        def abs_from_pipeline_instance_dir(p):
            return f"$__pipeline_instance_dir/{p}"

        yield "__is_remote", str(self.is_remote())

        yield "__control_dir", abs_from_pipeline_instance_dir(f"{self.control_dir()}")
        yield "__work_dir", abs_from_pipeline_instance_dir(f"{self.work_dir()}")
        yield "__pipeline_instance_name", os.path.basename(self.pipeline_instance.pipeline_instance_dir)

        #if isinstance(self.executer, Slurm):
        #    yield "__is_slurm", "True"

        if self.task_conf.uses_singularity():
            yield "__is_singularity", "True"
            #yield "__container_image", self.container.image_path

            #if self.container.binds:
            #    binds = ",".join([
            #        f"{in_dir}={out_dir}"
            #        for in_dir, out_dir in self.container.binds.items()
            #    ])
            #    yield "SINGULARITY_BIND", binds

        yield "__scratch_dir", self.v_exp_scratch_dir()
        yield "__output_var_file", self.v_exp_output_var_file()
        yield "__sig_dir", "out_sigs",
        yield "__out_log", self.v_exp_out_log()
        yield "__err_log", self.v_exp_err_log()
        yield "__pid_file_glob_matcher", self.v_exp_pid_file_glob_matcher()

        out_files = []

        for k, v in self.out.produces.items():
            if isinstance(v, ProducedFile):
                yield k, abs_from_pipeline_instance_dir(v.absolute_path(self))
                out_files.append(abs_from_pipeline_instance_dir(v.absolute_path(self)))
                if collect_deps_and_outputs_func is not None:
                    collect_deps_and_outputs_func(None, v.absolute_path(self))
            elif isinstance(v, OutFileSet):
                if collect_deps_and_outputs_func is not None:
                    collect_deps_and_outputs_func(None, os.path.join(self.work_dir(), v.file_set.glob_pattern))
                yield "__fileset_to_sign", f"$__work_dir/{v.file_set.glob_pattern}"

        yield "__file_list_to_sign", ",".join(out_files)

        for k, v in self.vals.items():
            yield k, v.serialized_value()

        for k, v in self.pre_existing_files.items():
            yield k, abs_from_pipeline_instance_dir(v.absolute_path(self))

        for upstream_task, upstream_input_files, upstream_input_vars in self.upstream_deps_iterator():
            for input_file in upstream_input_files:

                if collect_deps_and_outputs_func is not None:
                    collect_deps_and_outputs_func(input_file.produced_file.absolute_path(upstream_task), None)

                yield input_file.var_name_in_consuming_task, \
                      abs_from_pipeline_instance_dir(input_file.produced_file.absolute_path(upstream_task))

            #for k, v in upstream_task.resolve_output_vars_for_consuming_task(self):
            #    yield k, v

    def read_out_signatures_file_into_dict(self):
        def d():
            with open(self._single_glob_in_control_dir("out.*.sig")) as f:
                for line in f.readlines():
                    file_name, sig, path = line.split("\t")
                    if path != "":
                        yield file_name, sig

        return dict(d())

    def _glob_in_control_dir(self, pattern):
        return glob.glob(os.path.join(self.v_abs_control_dir(), pattern))

    def _single_glob_in_control_dir(self, pattern):
        file_names = list(self._glob_in_control_dir(pattern))
        if len(file_names) != 1:
            raise Exception(f"expected 1 file for pattern '{pattern}' in {self.v_abs_control_dir()}, got {len(file_names)}")
        return file_names[0]

    def _delete_glob_if_exists(self, pattern, expect_exactly_1=True):

        if expect_exactly_1:
            f = self._single_glob_in_control_dir(pattern)
            os.remove(f)

        for f in self._glob_in_control_dir(pattern):
            os.remove(f)

    def calc_input_signature(self):

        sha1sum = hashlib.sha1()

        def add_sig(s):
            if s is not None:
                sha1sum.update(s.encode('utf-8'))

        hash_els = list(
            sorted(self.iterate_input_signature_elements(), key=lambda t: (t[3], t[0]))
        )

        for k, v, _i1, _i2 in hash_els:
            add_sig(k)
            add_sig('\t')
            add_sig(v)

        h = sha1sum.hexdigest()

        def signature_file_writer(write_changed_flag=False):

            changed_flat_file_name = self._input_signature_changed_file()

            if write_changed_flag:
                file_name = changed_flat_file_name
            else:
                if os.path.exists(changed_flat_file_name):
                    os.remove(changed_flat_file_name)

                file_name = self.input_signature_file()

            with open(file_name, "w") as f:
                f.write(h)
                f.write("\n")
                for k, v, path_if_file, _i3 in hash_els:
                    p = ''

                    if path_if_file is not None:
                        p = os.path.relpath(path_if_file, self.pipeline_instance.pipeline_instance_dir)

                    f.write(f"{k}\t{v}\t{p}\n")

        return h, signature_file_writer

    def write_input_signature(self):
        s, write_file = self.calc_input_signature()
        write_file()

    @staticmethod
    def _signature_from_sha1sum_file(sig_file):
        if os.path.exists(sig_file):
            with open(sig_file) as f:
                sig = f.read().split(" ")[0]
                return sig
        else:
            #TODO: FIXME !
            return "da39a3ee5e6b4b0d3255bfef95601890afd80709"

    def clear_input_changed_flag(self):
        f = self._input_signature_changed_file()
        if os.path.exists(f):
            os.remove(f)

    def signature_of_produced_file(self, produced_file_base_name, fail_func=lambda: None):

        sig_file = os.path.join(
            self.v_abs_control_dir(), "out_sigs",
            f"{os.path.basename(produced_file_base_name)}.sig"
        )

        if os.path.exists(sig_file):
            return Task._signature_from_sha1sum_file(sig_file)
        else:
            fail_func()

    def iterate_input_signature_elements(self):

        for k, v in self.vals.items():
            yield k, v.serialized_value(), None, 0

        for file_name, pre_existing_file in self.pre_existing_files.items():

            fn = os.path.basename(pre_existing_file.file_path)

            sig_file = os.path.join(
                self.pipeline_instance.pipeline_instance_dir, ".drypipe", "in_sigs", f"{fn}.sig")

            sig = Task._signature_from_sha1sum_file(sig_file)

            yield file_name, sig, None, 1

        for upstream_task, upstream_input_files, upstream_input_vars in self.upstream_deps_iterator():

            task_state = upstream_task.get_state()

            #if task_state.is_stale():
            #    raise UpstreamDepsChanged()

            for input_file in upstream_input_files:

                produce_file_abs_path = self.abs_from_pipeline_instance_dir(
                    input_file.produced_file.absolute_path(self)
                )

                sig = upstream_task.signature_of_produced_file(produce_file_abs_path)

                yield input_file.var_name_in_consuming_task, sig, produce_file_abs_path, 1

            for k, v in upstream_task.resolve_output_vars_for_consuming_task(self):
                yield k, str(v), None, 2

        for k, m in self.task_matchers.items():
            for upstream_task in self.pipeline_instance.tasks:
                task_state = upstream_task.get_state()
                if pathlib.PurePath(upstream_task.key).match(m.task_keys_glob_pattern):
                    if not task_state.is_completed():
                        raise MissingUpstreamDeps(
                            f"{self} can't calc input_hash, upstream task {upstream_task} has not completed"
                        )
                    #elif task_state.is_stale():
                    #    raise UpstreamDepsChanged()
                    else:
                        yield f"task:{upstream_task.key}", upstream_task.output_signature(), None, 2

    def _calc_output_signature(self):

        def iterate_output_signature_elements():

            for k, v in self.iterate_out_vars():
                yield k, str(v or ""), "", 0

            sig_files = os.path.join(
                self.v_abs_control_dir(), "out_sigs", "*.sig"
            )

            for sig_file in glob.glob(sig_files):

                def fail():
                    raise Exception(f"expected {sig_file} to exist")

                # strip .sig
                sig_file = sig_file[:-4]
                sig = self.signature_of_produced_file(sig_file, fail)
                path_within_pipeline_instance = os.path.relpath(sig_file, self.pipeline_instance.pipeline_instance_dir)
                yield os.path.basename(sig_file), sig, path_within_pipeline_instance, 1

        rows = list(
            sorted(iterate_output_signature_elements(), key=lambda t: (t[3], t[0]))
        )

        sha1sum = hashlib.sha1()

        def add_to_sig(s):
            sha1sum.update(s.encode('utf-8'))

        for name, item_sig, path_or_none, _i in rows:
            add_to_sig(name)
            add_to_sig("\t")
            add_to_sig(item_sig)

        task_out_sig = sha1sum.hexdigest()

        def rewrite_file_func():
            with open(self.v_abs_output_signature_file(), "w") as f:
                f.write(sha1sum.hexdigest())
                f.write("\n")
                for name, sig, path_or_none, _i in rows:
                    f.write(f"{name}\t{sig}\t{'' or path_or_none}\n")

            #sf = self._output_signature_stale_file()
            #if os.path.exists(sf):
            #    os.remove(sf)

        return task_out_sig, rewrite_file_func

    def write_output_signature_file(self):
        sig, write_file_func = self._calc_output_signature()
        write_file_func()

    @staticmethod
    def iterate_out_vars_from(file):
        with open(file) as f:
            for line in f.readlines():
                var_name, value = line.split("=")
                yield var_name.strip(), value.strip()

    def iterate_out_vars(self):
        of = self.v_abs_output_var_file()
        if os.path.exists(of):
            yield from Task.iterate_out_vars_from(of)

    def out_vars_by_name(self):
        return dict(self.iterate_out_vars())

    def resolve_output_vars_for_consuming_task(self, consuming_task):

        consuming_vars = list([
            input_var
            for k, input_var in consuming_task.input_vars.items()
            if input_var.output_var.producing_task.key == self.key
        ])

        if len(consuming_vars) == 0:
            return

        produced_vars_values_by_name = self.out_vars_by_name()

        for consuming_input_var in consuming_vars:

            var_name_in_this_producing_task = consuming_input_var.output_var.name

            v = produced_vars_values_by_name.get(var_name_in_this_producing_task)

            if v is not None:
                name = consuming_input_var.var_name_in_consuming_task
                yield name, consuming_input_var.output_var.unformat_for_python(v)
                #if self.has_python_step:
                #    yield f"{name}_python", consuming_input_var.output_var.format_for_python(v)

            elif not consuming_input_var.output_var.may_be_none:
                print("")
                msg = f"unmet dependency: {consuming_task}._consumes(" + \
                      f"{consuming_input_var.var_name_in_consuming_task}={self.key}.out." + \
                      f"{var_name_in_this_producing_task})" + \
                      f"\n{self} has NOT produced variable '{var_name_in_this_producing_task}' " + \
                      f"as declared in produces() clause"
                raise MissingOutvars(msg)

    def prepare(self):

        is_remote = self.is_remote()
        dependent_file_list = []
        output_file_list = []

        def collect_deps_and_outputs(dep_file, output_file):
            if dep_file is not None:
                dependent_file_list.append(dep_file)
            elif output_file is not None:
                output_file_list.append(output_file)
            else:
                raise Exception("collect_deps_and_outputs(None, None)")

        #self.write_input_signature()

        task_conf_file = self.v_abs_task_conf_file()

        with open(task_conf_file, "w") as f:
            f.write(json.dumps(self.task_conf.as_json(), indent=2))

        setenv_file = self.v_abs_task_env_file()

        with open(setenv_file, "w") as f:
            f.write(f"{bash_shebang()}\n\n")
            f.write('__script_location=$( cd "$( dirname "${BASH_SOURCE[0]}" )" >/dev/null 2>&1 && pwd )\n')
            f.write("export __pipeline_instance_dir=$( dirname $( dirname $__script_location))\n")

            f.write("\n")

            f.write(". $__pipeline_instance_dir/.drypipe/pipeline-env.sh\n")

            if self.task_conf.init_bash_command is not None:
                f.write(self.task_conf.init_bash_command)
                f.write("\n")

            for k, v in self.get_env_vars(f, collect_deps_and_outputs if is_remote else None):
                f.write(f'export {k}={v}\n')

        os.chmod(setenv_file, 0o764)

        shell_script_file = self.v_abs_script_file()

        with open(shell_script_file, "w") as f:
            f.write(task_script_header())

            f.write("\nstep_number, control_dir, state_file = script_lib.read_task_state()\n")

            def write_before_first_step(indent):
                #f.write(f"{indent}mkdir -p $__work_dir\n")
                pass

            step_number = 0
            for task_step in self.task_steps:
                task_step.write_invocation(
                    f, self, step_number, write_before_first_step
                )
                step_number += 1

            f.write('script_lib.transition_to_completed(state_file)\n')

        os.chmod(shell_script_file, 0o764)

        if self.task_conf.is_slurm():

            with open(self.v_abs_sbatch_launch_script(), "w") as f:
                f.write(f"{bash_shebang()}\n\n")

                f.write(textwrap.dedent("""
                    __script_location=$( cd "$( dirname "${BASH_SOURCE[0]}" )" >/dev/null 2>&1 && pwd )
                                                                            
                    __arg_1=$1
                """))

                f.write("\n".join([
                    f"__job_id=$(sbatch \\",
                    f"    {' '.join(self.task_conf.sbatch_options)} \\",
                    f"    --account={self.task_conf.slurm_account} \\",
                     "    --output=$__script_location/out.log \\",
                     "    --error=$__script_location/err.log \\",
                     "    --export=__script_location=$__script_location,__is_slurm=True \\",
                     "    --signal=B:USR1@50 \\",
                     "    --parsable \\",
                    f"    --job-name={self.key} \\",
                     "    $__script_location/task)"
                ]))

                f.write("\n\n")

                f.write("echo $__job_id > $__script_location/slurm_job_id\n")

            os.chmod(self.v_abs_sbatch_launch_script(), 0o764)

        if is_remote:
            local_deps = os.path.join(self.v_abs_control_dir(), "local-deps.txt")

            with open(local_deps, "w") as f:

                for dep_file in dependent_file_list:
                    f.write(dep_file)
                    f.write("\n")

                step_number = 0
                for step in self.task_steps:
                    if step.shell_snippet is not None:
                        f.write(self.step_script_file(step_number))
                        f.write("\n\n")
                    step_number += 1

                f.write(self.history_file())
                f.write("\n")
                f.write(self.task_env_file())
                f.write("\n")
                f.write(self.script_file())
                f.write("\n")

                if self.task_conf.is_slurm():
                    f.write(self.sbatch_launch_script())
                    f.write("\n")

                f.write(".drypipe/drypipe-bash-lib.sh\n")

            remote_outputs = os.path.join(self.v_abs_control_dir(), "remote-outputs.txt")

            with open(remote_outputs, "w") as f:

                for dep_file in output_file_list:
                    f.write(dep_file)
                    f.write("\n")

                f.write(self.history_file())
                f.write("\n")
                f.write(os.path.join(self.control_dir(), "out_sigs/"))
                f.write("\n")
                f.write(os.path.join(self.control_dir(), "output_vars"))
                f.write("\n")
                f.write(self.err_log())
                f.write("\n")
                f.write(self.out_log())
                f.write("\n")


        return None

    def seconds_since_last_activity(self):

        def st_mtime(f):
            p = pathlib.Path(f)
            if not p.exists():
                return 0

            return p.stat().st_mtime

        t_history_file, t_err_log, t_out_log = map(st_mtime, [
            self.v_abs_history_file(),
            self.v_abs_err_log(),
            self.v_abs_out_log()
        ])

        last_activity_time = max([t_history_file, t_err_log, t_out_log])

        if last_activity_time == 0:
            return 0

        delta = datetime.datetime.now() - datetime.datetime.fromtimestamp(last_activity_time)

        return delta.seconds

    def __is_zombie(self):

        raise Exception("implementation in progress")

        t = self.seconds_since_last_activity()

        if t == 0:
            return False

        slurm_ex = self.slurm_executor_or_none()

        if slurm_ex is None:
            return False

        slurm_job_id = self.slurm_job_id()

        if slurm_job_id is None:
            # WARNING
            raise Exception(f"")

        squeue_line = call_squeue_for_job_id(slurm_job_id)

        if squeue_line is not None:
            pathlib.Path(self.v_abs_history_file()).touch()
            return False

        task_state = self.get_state()

        if task_state.is_step_started() or task_state.is_launched() or task_state.is_scheduled():
            return True

        return False

    def is_remote(self):
        return self.task_conf.is_remote()

    def control_dir(self):
        return os.path.join(".drypipe", self.key)

    def work_dir(self):
        return os.path.join("publish", self.key)

    def pid_file_glob_matcher(self):
        return os.path.join(self.control_dir(), "*.pid")

    def slurm_job_id(self):

        slurm_job_id_file = self.v_abs_slurm_job_id_file()

        if not os.path.exists(slurm_job_id_file):
            return None

        with open(slurm_job_id_file) as f:
            return f.read().strip()

    def slurm_job_id_file(self):
        return os.path.join(self.control_dir(), "slurm_job_id")

    def input_signature_file(self):
        return os.path.join(self.v_abs_control_dir(), "in.sig")

    def _input_signature_changed_file(self):
        return os.path.join(self.v_abs_control_dir(), "in.sig.changed")

    def is_input_signature_flagged_as_changed(self):
        return os.path.exists(self._input_signature_changed_file())

    def output_signature_file(self):
        return os.path.join(self.v_abs_control_dir(), "out.sig")

    def _output_signature_stale_file(self):
        return os.path.join(self.v_abs_control_dir(), "out.sig.stale")

    def _read_signature_from_sig_file(self, sig_file):
        #TODO: FIX ME:

        if not os.path.exists(sig_file):
            return "fixme"

        with open(sig_file) as f:
            return f.readline().strip()

    def output_signature(self):
        return self._read_signature_from_sig_file(self.output_signature_file())

    def input_signature(self):
        return self._read_signature_from_sig_file(self.input_signature_file())

    def output_var_file(self):
        return os.path.join(self.control_dir(), "output_vars")

    def task_env_file(self):
        return os.path.join(self.control_dir(), "task-env.sh")

    def task_conf_file(self):
        return os.path.join(self.control_dir(), "task-conf.json")

    def pid_file(self, pid):
        return os.path.join(self.control_dir(), f"{pid}.pid")

    def scratch_dir(self):
        if not self.task_conf.is_slurm():
            return os.path.join(self.work_dir(), "scratch")

        return None

    def script_file(self):
        return os.path.join(self.control_dir(), "task")

    def step_script_file(self, step_number):
        return os.path.join(self.control_dir(), f"step-{step_number}.sh")

    def sbatch_launch_script(self):
        return os.path.join(self.control_dir(), "sbatch-launcher.sh")

    def history_file(self):
        return os.path.join(self.control_dir(), "history.tsv")

    def input_hash_file(self, input_hash):
        return os.path.join(self.control_dir(), f"in.{input_hash}.sig")

    def abs_from_pipeline_instance_dir(self, path):
        return os.path.join(self.pipeline_instance.pipeline_instance_dir, path)

    def abs_from_pipeline_code_dir(self, path):
        return os.path.join(self.dsl.pipeline_code_dir, path)

    def pipeline_code_dir(self):
        return self.dsl.pipeline_code_dir

    def v_abs_control_dir(self):
        return self.abs_from_pipeline_instance_dir(self.control_dir())

    def v_abs_work_dir(self):
        return self.abs_from_pipeline_instance_dir(self.work_dir())

    def abs_path_of_produced_file(self, file_name):
        return os.path.join(self.v_abs_work_dir(), file_name)

    def max_retries(self):
        return 1

    def __getattr__(self, name):

        def fail():
            raise AttributeError(f"{self.__class__} has no attribute {name}")

        is_v_abs = name.startswith("v_abs_")
        is_v_exp = name.startswith("v_exp_")

        if not (is_v_abs or is_v_exp):
            fail()

        func_name = name[6:]
        func = getattr(self, func_name)

        if func is None:
            fail()

        if is_v_abs:
            def f(*args, **kwargs):
                d = func(*args, **kwargs)
                if d is None:
                    return None
                return os.path.join(self.pipeline_instance.pipeline_instance_dir, d)
            return f
        elif is_v_exp:
            def f(*args, **kwargs):
                return f"$__pipeline_instance_dir/{func(*args, **kwargs)}"
            return f
        else:
            raise Exception(f"how have we got here ?")

    def re_queue(self):

        task_state = self.get_state()
        task_state.transition_to_prepared(self, force=True)
        task_state = self.get_state()
        task_state.transition_to_queued()

    def has_completed(self):

        control_dir = self.v_abs_control_dir()

        if not os.path.exists(control_dir):
            return False

        f = [f for f in glob.glob(os.path.join(control_dir, "state.*"))]

        cnt = len(f)

        if cnt == 0:
            return False

        task_state = TaskState(os.path.abspath(f[0]))

        return task_state.is_completed()

    def get_state(self):
        control_dir = self.v_abs_control_dir()
        if not os.path.exists(control_dir):
            return None

        f = [f for f in glob.glob(os.path.join(control_dir, "state.*"))]

        cnt = len(f)

        if cnt == 1:
            return TaskState(os.path.abspath(f[0]))
        elif cnt == 0:
            return None

        raise Exception(f"expected one task state file (state.*) in {self}, got {len(f)}")

    def create_state_file_and_control_dir(self):

        for d in [
            self.v_abs_control_dir(),
            os.path.join(self.v_abs_control_dir(), "out_sigs"),
        ]:
            pathlib.Path(d).mkdir(parents=True, exist_ok=True)

        if not os.path.exists(self.v_abs_work_dir()):
            pathlib.Path(self.v_abs_work_dir()).mkdir(parents=True, exist_ok=True)

        if self.v_abs_scratch_dir() is not None:
            pathlib.Path(self.v_abs_scratch_dir()).mkdir(parents=True, exist_ok=True)

        return TaskState.create_non_existing(self.v_abs_control_dir())

    def _is_completed_and_input_hash_changed(self):

        task_state = self.get_state()

        if not task_state.is_completed():
            return False

        last_input_hash = self.input_signature()
        current_input_hash, file_writer = self.calc_input_signature()

        return last_input_hash != current_input_hash

    def verify_output_files_produced(self):

        if False:
            for name, produced_file in self.produces.items():
                if isinstance(produced_file, ProducedFile):
                    rel_path = produced_file.absolute_path(self)
                    file = self.abs_from_pipeline_instance_dir(rel_path)
                    if not os.path.exists(file):
                        raise Exception(f"{self} did not produce file '{name}':'{file}' as specified.")

        for producing_task_key, var_metas, file_metas in parse_in_out_meta(self.get_state().gen_meta_dict()):
            if producing_task_key != "":
                continue

            for name_in_producing_task, var_name, typez in file_metas:
                print("!")


    def reset_logs(self):

        if os.path.exists(self.v_abs_err_log()):
            os.remove(self.v_abs_err_log())

        if os.path.exists(self.v_abs_out_log()):
            os.remove(self.v_abs_out_log())

        if os.path.exists(self.v_abs_control_error_log()):
            os.remove(self.v_abs_control_error_log())

    def has_unsatisfied_deps(self):

        def iterator_is_empty(i):
            try:
                next(i)
                return False
            except StopIteration as e:
                return True

        return not iterator_is_empty(self.iterate_unsatisfied_deps())


    MISSING_PRE_EXISTING_FILE = 0
    UPSTREAM_TASK_NOT_COMPLETED = 1

    def iterate_unsatisfied_deps(self):

        for upstream_task in self.upstream_task_completion_dependencies:
            task_state = upstream_task.get_state()
            if not task_state.is_completed():
                yield f"{self} depends on {upstream_task} to be completed, it is in state: {task_state.state_name}", \
                    Task.UPSTREAM_TASK_NOT_COMPLETED, self, [], []

        for k, pre_existing_file in self.pre_existing_files.items():
            p = self.abs_from_pipeline_instance_dir(pre_existing_file.absolute_path(self))
            if not os.path.exists(p):
                yield f"pre existing file '{k}'='{p}' not found", Task.MISSING_PRE_EXISTING_FILE, self, [], []

        for upstream_task, upstream_input_files, upstream_input_vars in self.upstream_deps_iterator():

            task_state = upstream_task.get_state()

            if task_state is None or not task_state.is_completed():
                yield f"upstream task {upstream_task} has not completed", \
                      Task.UPSTREAM_TASK_NOT_COMPLETED, upstream_task, upstream_input_files, upstream_input_vars

        for k, m in self.task_matchers.items():

            matched_tasks = [
                upstream_task
                for upstream_task in self.pipeline_instance.tasks
                if pathlib.PurePath(upstream_task.key).match(m.task_keys_glob_pattern)
            ]

            if len(matched_tasks) == 0:
                yield f"aggregate task {self} has none of it's upstream task completed", \
                      Task.UPSTREAM_TASK_NOT_COMPLETED, None, [], []
                break

            for t in matched_tasks:
                if not t.get_state().is_completed():
                    yield f"at least one task required for {self} has not completed ({t.key})", \
                          Task.UPSTREAM_TASK_NOT_COMPLETED, t, [], []
                    break


    def out_log(self):
        return os.path.join(self.control_dir(), "out.log")

    def err_log(self):
        return os.path.join(self.control_dir(), "err.log")

    def control_error_log(self):
        return os.path.join(self.control_dir(), "control-err.log")

    def log_control_error(self, text, truncate=False):

        mode = "a"

        if truncate:
            mode = "w"

        with open(self.v_abs_control_error_log(), mode) as f:
            f.write("\n")
            f.write(text)

    def pid_file(self, pid):
        return os.path.join(self.control_dir(), f"{pid}.pid")

    def clean(self):
        shutil.rmtree(self.v_abs_control_dir(), ignore_errors=True)
        shutil.rmtree(self.v_abs_work_dir(), ignore_errors=True)

    def launch(self, executer, wait_for_completion=False, fail_silently=False):

        def touch_pid_file(pid):
            #pathlib.Path(self.v_abs_pid_file(pid)).touch(exist_ok=False)
            #TODO: figure out if PID tracking should be done
            pass

        executer.execute(self, touch_pid_file, wait_for_completion, fail_silently)

    """
        Recomputes out.sig (output signatures) of the task         
    """
    def recompute_output_singature(self, recalc_hash_script):

        with subprocess.Popen(
            f"bash -c '. {self.v_abs_task_env_file()} && {recalc_hash_script}'",
            stdout=subprocess.PIPE,
            stderr=subprocess.PIPE,
            env={
                "__sig_dir": "out_sigs",
                "__pipeline_instance_dir": self.pipeline_instance.pipeline_instance_dir
            },
            shell=True,
            text=True
        ) as p:
            p.wait()

            if p.returncode != 0:
                err = p.stderr.read().strip()
                raise Exception(f"Error while computing hash for task {self}\n {err}")

            previously_computed_out_sig = self.output_signature()

            up_to_date_sig, out_sig_file_writer = self._calc_output_signature()

            if up_to_date_sig != previously_computed_out_sig:
                out_sig_file_writer()


class TaskStep:

    def __init__(self, task_conf, shell_script=None, python_call=None, shell_snippet=None):
        self.task_conf = task_conf
        self.shell_script = shell_script
        self.python_call = python_call
        self.shell_snippet = shell_snippet

    def write_invocation(self, file_writer, task, step_number, write_before_first_step):

        container = self.task_conf.container
        python_bin = self.task_conf.python_bin

        if self.shell_snippet is not None:
            if container is not None:
                invocation_line = task.v_exp_step_script_file(step_number)
            else:
                invocation_line = f"os.path.join(os.environ['__pipeline_instance_dir'], '{task.step_script_file(step_number)}')"

            step_script = task.v_abs_step_script_file(step_number)
            with open(step_script, "w") as _step_script:
                _step_script.write(self.shell_snippet)
            os.chmod(step_script, 0o764)
        elif self.shell_script is not None:
            if container is not None:
                invocation_line = f"$__pipeline_code_dir/{self.shell_script}"
            else:
                invocation_line = f"os.path.join(os.environ['__pipeline_code_dir'], '{self.shell_script}')"
        elif python_bin is not None:

            switches = " ".join(self.task_conf.python_interpreter_switches)
            invocation_line = f"{python_bin} {switches} -m dry_pipe.cli call {self.python_call.mod_func()}"
        else:
            raise Exception("shouldn't have got here")

        file_writer.write(f"\nif step_number <= {step_number}:\n")

        if step_number == 0:
            write_before_first_step(indent="    ")

        def indent():
            file_writer.write("    ")

        indent()
        file_writer.write(
            'state_file, step_number = script_lib.transition_to_step_started(state_file, step_number)\n'
        )

        #TODO: only redefine __scratch_dir when sbatch-launch.sh
        if self.task_conf.is_slurm():
            indent()
            file_writer.write(f"export __scratch_dir=$SLURM_TMPDIR\n")

        if container is None:
            indent()
            if python_bin is not None:
                invocation_line = f"'{invocation_line}'"
            file_writer.write(f"script_lib.run_script({invocation_line})")
        else:
            #if self.task_conf.command_before_launch_container is not None:
            #    indent()
            #    file_writer.write(self.task_conf.command_before_launch_container)
            #    file_writer.write("\n\n")

            indent()
            container_exec_cmd = f"singularity exec $__containers_dir/{container} {invocation_line}"
            file_writer.write(f'script_lib.run_script("{container_exec_cmd}")')

            file_writer.write("\n")

            #indent()
            #file_writer.write("__add_binding_for_singularity_if_required\n")


        file_writer.write('\n')

        indent()
        file_writer.write(
            'state_file, step_number = script_lib.transition_to_step_completed(state_file, step_number)\n'
        )

        is_last_step = step_number == (len(task.task_steps) - 1)

        if is_last_step:
            indent()
            file_writer.write("script_lib.sign_files()\n")

        file_writer.write("\n")


class TaskOut:

    def __init__(self, task, produces):
        self.task = task
        self.produces = produces

    def __getattr__(self, name):
        p = self.produces.get(name)

        if p is None:
            raise ValidationError(
                f"task {self.task} does not declare a variable '{name}' in it's produces() clause.\n" +
                f"Use task({self.task.key}).produces({name}=...) to specify output"
            )

        return p

    def check_for_mis_understanding_of_dsl(self, name):
        produced_file = self.produces.get(name)
        if produced_file is not None:
            raise ValidationError(
                f"please refer to task produced vars with task.out.{name}, not task.{name}."
            )


class MissingOutvars(Exception):
    def __init__(self, message):
        super(MissingOutvars, self).__init__(message)
        self.message = message


class MissingUpstreamDeps(Exception):
    pass


class UpstreamDepsChanged(Exception):
    pass<|MERGE_RESOLUTION|>--- conflicted
+++ resolved
@@ -17,12 +17,9 @@
 from dry_pipe.internals import \
     IndeterminateFile, ProducedFile, Slurm, IncompleteVar, Val, \
     OutputVar, InputFile, InputVar, FileSet, TaskMatcher, OutFileSet, ValidationError, flatten, TaskProps
-<<<<<<< HEAD
+
+from dry_pipe.script_lib import task_script_header
 from dry_pipe.task_state import TaskState, tail, parse_in_out_meta
-=======
-from dry_pipe.script_lib import task_script_header
-from dry_pipe.task_state import TaskState, tail
->>>>>>> 92d835fa
 
 
 class Task:
